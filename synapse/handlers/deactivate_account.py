# -*- coding: utf-8 -*-
# Copyright 2017, 2018 New Vector Ltd
#
# Licensed under the Apache License, Version 2.0 (the "License");
# you may not use this file except in compliance with the License.
# You may obtain a copy of the License at
#
#     http://www.apache.org/licenses/LICENSE-2.0
#
# Unless required by applicable law or agreed to in writing, software
# distributed under the License is distributed on an "AS IS" BASIS,
# WITHOUT WARRANTIES OR CONDITIONS OF ANY KIND, either express or implied.
# See the License for the specific language governing permissions and
# limitations under the License.
from twisted.internet import defer, reactor

from ._base import BaseHandler
from synapse.types import UserID, create_requester
from synapse.util.logcontext import run_in_background
from synapse.api.errors import SynapseError

import logging

logger = logging.getLogger(__name__)


class DeactivateAccountHandler(BaseHandler):
    """Handler which deals with deactivating user accounts."""
    def __init__(self, hs):
        super(DeactivateAccountHandler, self).__init__(hs)
        self._auth_handler = hs.get_auth_handler()
        self._device_handler = hs.get_device_handler()
        self._room_member_handler = hs.get_room_member_handler()
<<<<<<< HEAD
        self._identity_handler = hs.get_handlers().identity_handler
=======
        self.user_directory_handler = hs.get_user_directory_handler()
>>>>>>> ecc4b88b

        # Flag that indicates whether the process to part users from rooms is running
        self._user_parter_running = False

        # Start the user parter loop so it can resume parting users from rooms where
        # it left off (if it has work left to do).
        reactor.callWhenRunning(self._start_user_parting)

    @defer.inlineCallbacks
    def deactivate_account(self, user_id):
        """Deactivate a user's account

        Args:
            user_id (str): ID of user to be deactivated

        Returns:
            Deferred
        """
        # FIXME: Theoretically there is a race here wherein user resets
        # password using threepid.

        # delete threepids first. We remove these from the IS so if this fails,
        # leave the user still active so they can try again.
        # Ideally we would prevent password resets and then do this in the
        # background thread.
        threepids = yield self.store.user_get_threepids(user_id)
        for threepid in threepids:
            try:
                yield self._identity_handler.unbind_threepid(
                    user_id,
                    {
                        'medium': threepid['medium'],
                        'address': threepid['address'],
                    },
                )
            except Exception:
                # Do we want this to be a fatal error or should we carry on?
                logger.exception("Failed to remove threepid from ID server")
                raise SynapseError(400, "Failed to remove threepid from ID server")
            yield self.store.user_delete_threepid(
                user_id, threepid['medium'], threepid['address'],
            )

        # first delete any devices belonging to the user, which will also
        # delete corresponding access tokens.
        yield self._device_handler.delete_all_devices_for_user(user_id)
        # then delete any remaining access tokens which weren't associated with
        # a device.
        yield self._auth_handler.delete_access_tokens_for_user(user_id)

        yield self.store.user_set_password_hash(user_id, None)

        # Add the user to a table of users pending deactivation (ie.
        # removal from all the rooms they're a member of)
        yield self.store.add_user_pending_deactivation(user_id)

        # delete from user directory
        yield self.user_directory_handler.handle_user_deactivated(user_id)

        # Now start the process that goes through that list and
        # parts users from rooms (if it isn't already running)
        self._start_user_parting()

    def _start_user_parting(self):
        """
        Start the process that goes through the table of users
        pending deactivation, if it isn't already running.

        Returns:
            None
        """
        if not self._user_parter_running:
            run_in_background(self._user_parter_loop)

    @defer.inlineCallbacks
    def _user_parter_loop(self):
        """Loop that parts deactivated users from rooms

        Returns:
            None
        """
        self._user_parter_running = True
        logger.info("Starting user parter")
        try:
            while True:
                user_id = yield self.store.get_user_pending_deactivation()
                if user_id is None:
                    break
                logger.info("User parter parting %r", user_id)
                yield self._part_user(user_id)
                yield self.store.del_user_pending_deactivation(user_id)
                logger.info("User parter finished parting %r", user_id)
            logger.info("User parter finished: stopping")
        finally:
            self._user_parter_running = False

    @defer.inlineCallbacks
    def _part_user(self, user_id):
        """Causes the given user_id to leave all the rooms they're joined to

        Returns:
            None
        """
        user = UserID.from_string(user_id)

        rooms_for_user = yield self.store.get_rooms_for_user(user_id)
        for room_id in rooms_for_user:
            logger.info("User parter parting %r from %r", user_id, room_id)
            try:
                yield self._room_member_handler.update_membership(
                    create_requester(user),
                    user,
                    room_id,
                    "leave",
                    ratelimit=False,
                )
            except Exception:
                logger.exception(
                    "Failed to part user %r from room %r: ignoring and continuing",
                    user_id, room_id,
                )<|MERGE_RESOLUTION|>--- conflicted
+++ resolved
@@ -31,11 +31,8 @@
         self._auth_handler = hs.get_auth_handler()
         self._device_handler = hs.get_device_handler()
         self._room_member_handler = hs.get_room_member_handler()
-<<<<<<< HEAD
         self._identity_handler = hs.get_handlers().identity_handler
-=======
         self.user_directory_handler = hs.get_user_directory_handler()
->>>>>>> ecc4b88b
 
         # Flag that indicates whether the process to part users from rooms is running
         self._user_parter_running = False
