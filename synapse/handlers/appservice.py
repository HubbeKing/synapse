--- conflicted
+++ resolved
@@ -115,16 +115,6 @@
                                 service, event
                             )
 
-<<<<<<< HEAD
-                    yield self.store.set_appservice_last_pos(upper_bound)
-
-                    now = self.clock.time_msec()
-                    ts = yield self.store.get_received_ts(events[-1].event_id)
-
-                    synapse.metrics.event_processing_positions.set(
-                        upper_bound, "appservice_sender",
-                    )
-=======
                     @defer.inlineCallbacks
                     def handle_room_events(events):
                         for event in events:
@@ -134,7 +124,15 @@
                         run_in_background(handle_room_events, evs)
                         for evs in events_by_room.itervalues()
                     ], consumeErrors=True))
->>>>>>> 26112439
+
+                    yield self.store.set_appservice_last_pos(upper_bound)
+
+                    now = self.clock.time_msec()
+                    ts = yield self.store.get_received_ts(events[-1].event_id)
+
+                    synapse.metrics.event_processing_positions.set(
+                        upper_bound, "appservice_sender",
+                    )
 
                     events_processed_counter.inc_by(len(events))
 
