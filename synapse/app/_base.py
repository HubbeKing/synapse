# -*- coding: utf-8 -*-
# Copyright 2017 New Vector Ltd
#
# Licensed under the Apache License, Version 2.0 (the "License");
# you may not use this file except in compliance with the License.
# You may obtain a copy of the License at
#
#     http://www.apache.org/licenses/LICENSE-2.0
#
# Unless required by applicable law or agreed to in writing, software
# distributed under the License is distributed on an "AS IS" BASIS,
# WITHOUT WARRANTIES OR CONDITIONS OF ANY KIND, either express or implied.
# See the License for the specific language governing permissions and
# limitations under the License.

import gc
import logging
import os
import signal
import sys
import traceback

import sdnotify
from daemonize import Daemonize

from twisted.internet import defer, error, reactor
from twisted.protocols.tls import TLSMemoryBIOFactory

import synapse
from synapse.app import check_bind_error
from synapse.crypto import context_factory
from synapse.logging.context import PreserveLoggingContext
from synapse.util.async_helpers import Linearizer
from synapse.util.rlimit import change_resource_limit
from synapse.util.versionstring import get_version_string

logger = logging.getLogger(__name__)

# list of tuples of function, args list, kwargs dict
_sighup_callbacks = []


def register_sighup(func, *args, **kwargs):
    """
    Register a function to be called when a SIGHUP occurs.

    Args:
        func (function): Function to be called when sent a SIGHUP signal.
            Will be called with a single default argument, the homeserver.
        *args, **kwargs: args and kwargs to be passed to the target function.
    """
    _sighup_callbacks.append((func, args, kwargs))


def start_worker_reactor(appname, config, run_command=reactor.run):
    """ Run the reactor in the main process

    Daemonizes if necessary, and then configures some resources, before starting
    the reactor. Pulls configuration from the 'worker' settings in 'config'.

    Args:
        appname (str): application name which will be sent to syslog
        config (synapse.config.Config): config object
        run_command (Callable[]): callable that actually runs the reactor
    """

    logger = logging.getLogger(config.worker_app)

    start_reactor(
        appname,
        soft_file_limit=config.soft_file_limit,
        gc_thresholds=config.gc_thresholds,
        pid_file=config.worker_pid_file,
        daemonize=config.worker_daemonize,
        print_pidfile=config.print_pidfile,
        logger=logger,
        run_command=run_command,
    )


def start_reactor(
    appname,
    soft_file_limit,
    gc_thresholds,
    pid_file,
    daemonize,
    print_pidfile,
    logger,
    run_command=reactor.run,
):
    """ Run the reactor in the main process

    Daemonizes if necessary, and then configures some resources, before starting
    the reactor

    Args:
        appname (str): application name which will be sent to syslog
        soft_file_limit (int):
        gc_thresholds:
        pid_file (str): name of pid file to write to if daemonize is True
        daemonize (bool): true to run the reactor in a background process
        print_pidfile (bool): whether to print the pid file, if daemonize is True
        logger (logging.Logger): logger instance to pass to Daemonize
        run_command (Callable[]): callable that actually runs the reactor
    """

    install_dns_limiter(reactor)

    def run():
        logger.info("Running")
        change_resource_limit(soft_file_limit)
        if gc_thresholds:
            gc.set_threshold(*gc_thresholds)
        run_command()

    # make sure that we run the reactor with the sentinel log context,
    # otherwise other PreserveLoggingContext instances will get confused
    # and complain when they see the logcontext arbitrarily swapping
    # between the sentinel and `run` logcontexts.
    #
    # We also need to drop the logcontext before forking if we're daemonizing,
    # otherwise the cputime metrics get confused about the per-thread resource usage
    # appearing to go backwards.
    with PreserveLoggingContext():
        if daemonize:
            if print_pidfile:
                print(pid_file)

            daemon = Daemonize(
                app=appname,
                pid=pid_file,
                action=run,
                auto_close_fds=False,
                verbose=True,
                logger=logger,
            )
            daemon.start()
        else:
            run()


def quit_with_error(error_string):
    message_lines = error_string.split("\n")
    line_length = max([len(l) for l in message_lines if len(l) < 80]) + 2
    sys.stderr.write("*" * line_length + "\n")
    for line in message_lines:
        sys.stderr.write(" %s\n" % (line.rstrip(),))
    sys.stderr.write("*" * line_length + "\n")
    sys.exit(1)


def listen_metrics(bind_addresses, port):
    """
    Start Prometheus metrics server.
    """
    from synapse.metrics import RegistryProxy, start_http_server

    for host in bind_addresses:
        logger.info("Starting metrics listener on %s:%d", host, port)
        start_http_server(port, addr=host, registry=RegistryProxy)


def listen_tcp(bind_addresses, port, factory, reactor=reactor, backlog=50):
    """
    Create a TCP socket for a port and several addresses

    Returns:
        list[twisted.internet.tcp.Port]: listening for TCP connections
    """
    r = []
    for address in bind_addresses:
        try:
            r.append(reactor.listenTCP(port, factory, backlog, address))
        except error.CannotListenError as e:
            check_bind_error(e, address, bind_addresses)

    return r


def listen_ssl(
    bind_addresses, port, factory, context_factory, reactor=reactor, backlog=50
):
    """
    Create an TLS-over-TCP socket for a port and several addresses

    Returns:
        list of twisted.internet.tcp.Port listening for TLS connections
    """
    r = []
    for address in bind_addresses:
        try:
            r.append(
                reactor.listenSSL(port, factory, context_factory, backlog, address)
            )
        except error.CannotListenError as e:
            check_bind_error(e, address, bind_addresses)

    return r


def refresh_certificate(hs):
    """
    Refresh the TLS certificates that Synapse is using by re-reading them from
    disk and updating the TLS context factories to use them.
    """

    if not hs.config.has_tls_listener():
        # attempt to reload the certs for the good of the tls_fingerprints
        hs.config.read_certificate_from_disk(require_cert_and_key=False)
        return

    hs.config.read_certificate_from_disk(require_cert_and_key=True)
    hs.tls_server_context_factory = context_factory.ServerContextFactory(hs.config)

    if hs._listening_services:
        logger.info("Updating context factories...")
        for i in hs._listening_services:
            # When you listenSSL, it doesn't make an SSL port but a TCP one with
            # a TLS wrapping factory around the factory you actually want to get
            # requests. This factory attribute is public but missing from
            # Twisted's documentation.
            if isinstance(i.factory, TLSMemoryBIOFactory):
                addr = i.getHost()
                logger.info(
                    "Replacing TLS context factory on [%s]:%i", addr.host, addr.port
                )
                # We want to replace TLS factories with a new one, with the new
                # TLS configuration. We do this by reaching in and pulling out
                # the wrappedFactory, and then re-wrapping it.
                i.factory = TLSMemoryBIOFactory(
                    hs.tls_server_context_factory, False, i.factory.wrappedFactory
                )
        logger.info("Context factories updated.")


def start(hs, listeners=None):
    """
    Start a Synapse server or worker.

    Args:
        hs (synapse.server.HomeServer)
        listeners (list[dict]): Listener configuration ('listeners' in homeserver.yaml)
    """
    try:
        # Set up the SIGHUP machinery.
        if hasattr(signal, "SIGHUP"):

            def handle_sighup(*args, **kwargs):
<<<<<<< HEAD
                for i, args, kwargs in _sighup_callbacks:
                    i(hs, *args, **kwargs)
=======
                # Tell systemd our state, if we're using it. This will silently fail if
                # we're not using systemd.
                sd_channel = sdnotify.SystemdNotifier()
                sd_channel.notify("RELOADING=1")

                for i in _sighup_callbacks:
                    i(hs)
>>>>>>> 48066517

                sd_channel.notify("READY=1")

            signal.signal(signal.SIGHUP, handle_sighup)

            register_sighup(refresh_certificate)

        # Load the certificate from disk.
        refresh_certificate(hs)

        # Start the tracer
        synapse.logging.opentracing.init_tracer(hs.config)

        # It is now safe to start your Synapse.
        hs.start_listening(listeners)
        hs.get_datastore().start_profiling()

        setup_sentry(hs)
        setup_sdnotify(hs)
    except Exception:
        traceback.print_exc(file=sys.stderr)
        reactor = hs.get_reactor()
        if reactor.running:
            reactor.stop()
        sys.exit(1)


def setup_sentry(hs):
    """Enable sentry integration, if enabled in configuration

    Args:
        hs (synapse.server.HomeServer)
    """

    if not hs.config.sentry_enabled:
        return

    import sentry_sdk

    sentry_sdk.init(dsn=hs.config.sentry_dsn, release=get_version_string(synapse))

    # We set some default tags that give some context to this instance
    with sentry_sdk.configure_scope() as scope:
        scope.set_tag("matrix_server_name", hs.config.server_name)

        app = hs.config.worker_app if hs.config.worker_app else "synapse.app.homeserver"
        name = hs.config.worker_name if hs.config.worker_name else "master"
        scope.set_tag("worker_app", app)
        scope.set_tag("worker_name", name)


def setup_sdnotify(hs):
    """Adds process state hooks to tell systemd what we are up to.
    """

    # Tell systemd our state, if we're using it. This will silently fail if
    # we're not using systemd.
    sd_channel = sdnotify.SystemdNotifier()

    hs.get_reactor().addSystemEventTrigger(
        "after",
        "startup",
        lambda: sd_channel.notify("READY=1\nMAINPID=%s" % (os.getpid())),
    )

    hs.get_reactor().addSystemEventTrigger(
        "before", "shutdown", lambda: sd_channel.notify("STOPPING=1")
    )


def install_dns_limiter(reactor, max_dns_requests_in_flight=100):
    """Replaces the resolver with one that limits the number of in flight DNS
    requests.

    This is to workaround https://twistedmatrix.com/trac/ticket/9620, where we
    can run out of file descriptors and infinite loop if we attempt to do too
    many DNS queries at once
    """
    new_resolver = _LimitedHostnameResolver(
        reactor.nameResolver, max_dns_requests_in_flight
    )

    reactor.installNameResolver(new_resolver)


class _LimitedHostnameResolver(object):
    """Wraps a IHostnameResolver, limiting the number of in-flight DNS lookups.
    """

    def __init__(self, resolver, max_dns_requests_in_flight):
        self._resolver = resolver
        self._limiter = Linearizer(
            name="dns_client_limiter", max_count=max_dns_requests_in_flight
        )

    def resolveHostName(
        self,
        resolutionReceiver,
        hostName,
        portNumber=0,
        addressTypes=None,
        transportSemantics="TCP",
    ):
        # We need this function to return `resolutionReceiver` so we do all the
        # actual logic involving deferreds in a separate function.

        # even though this is happening within the depths of twisted, we need to drop
        # our logcontext before starting _resolve, otherwise: (a) _resolve will drop
        # the logcontext if it returns an incomplete deferred; (b) _resolve will
        # call the resolutionReceiver *with* a logcontext, which it won't be expecting.
        with PreserveLoggingContext():
            self._resolve(
                resolutionReceiver,
                hostName,
                portNumber,
                addressTypes,
                transportSemantics,
            )

        return resolutionReceiver

    @defer.inlineCallbacks
    def _resolve(
        self,
        resolutionReceiver,
        hostName,
        portNumber=0,
        addressTypes=None,
        transportSemantics="TCP",
    ):

        with (yield self._limiter.queue(())):
            # resolveHostName doesn't return a Deferred, so we need to hook into
            # the receiver interface to get told when resolution has finished.

            deferred = defer.Deferred()
            receiver = _DeferredResolutionReceiver(resolutionReceiver, deferred)

            self._resolver.resolveHostName(
                receiver, hostName, portNumber, addressTypes, transportSemantics
            )

            yield deferred


class _DeferredResolutionReceiver(object):
    """Wraps a IResolutionReceiver and simply resolves the given deferred when
    resolution is complete
    """

    def __init__(self, receiver, deferred):
        self._receiver = receiver
        self._deferred = deferred

    def resolutionBegan(self, resolutionInProgress):
        self._receiver.resolutionBegan(resolutionInProgress)

    def addressResolved(self, address):
        self._receiver.addressResolved(address)

    def resolutionComplete(self):
        self._deferred.callback(())
        self._receiver.resolutionComplete()<|MERGE_RESOLUTION|>--- conflicted
+++ resolved
@@ -246,18 +246,13 @@
         if hasattr(signal, "SIGHUP"):
 
             def handle_sighup(*args, **kwargs):
-<<<<<<< HEAD
-                for i, args, kwargs in _sighup_callbacks:
-                    i(hs, *args, **kwargs)
-=======
                 # Tell systemd our state, if we're using it. This will silently fail if
                 # we're not using systemd.
                 sd_channel = sdnotify.SystemdNotifier()
                 sd_channel.notify("RELOADING=1")
 
-                for i in _sighup_callbacks:
-                    i(hs)
->>>>>>> 48066517
+                for i, args, kwargs in _sighup_callbacks:
+                    i(hs, *args, **kwargs)
 
                 sd_channel.notify("READY=1")
 
