--- conflicted
+++ resolved
@@ -477,11 +477,10 @@
         self, states: List[UserPresenceState], destinations: Iterable[str]
     ) -> None:
         """Send the given presence states to the given destinations.
-<<<<<<< HEAD
-            destinations
-=======
-        destinations (list[str])
->>>>>>> e1071fd6
+
+        Args:
+            states: The user presence states to send.
+            destinations: The hostnames to send the updated states to.
         """
 
         if not states or not self.hs.config.use_presence:
