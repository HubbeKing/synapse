# -*- coding: utf-8 -*-
# Copyright 2014-2016 OpenMarket Ltd
# Copyright 2018 New Vector Ltd
#
# Licensed under the Apache License, Version 2.0 (the "License");
# you may not use this file except in compliance with the License.
# You may obtain a copy of the License at
#
#     http://www.apache.org/licenses/LICENSE-2.0
#
# Unless required by applicable law or agreed to in writing, software
# distributed under the License is distributed on an "AS IS" BASIS,
# WITHOUT WARRANTIES OR CONDITIONS OF ANY KIND, either express or implied.
# See the License for the specific language governing permissions and
# limitations under the License.

import logging

from six.moves import urllib

from twisted.internet import defer

from synapse.api.constants import Membership
from synapse.api.urls import FEDERATION_V1_PREFIX, FEDERATION_V2_PREFIX
from synapse.util.logutils import log_function

logger = logging.getLogger(__name__)


class TransportLayerClient(object):
    """Sends federation HTTP requests to other servers"""

    def __init__(self, hs):
        self.server_name = hs.hostname
        self.client = hs.get_http_client()
        self.backoff_settings = hs.config.federation_backoff_settings

    @log_function
    def get_room_state(self, destination, room_id, event_id):
        """ Requests all state for a given room from the given server at the
        given event.

        Args:
            destination (str): The host name of the remote home server we want
                to get the state from.
            context (str): The name of the context we want the state of
            event_id (str): The event we want the context at.

        Returns:
            Deferred: Results in a dict received from the remote homeserver.
        """
        logger.debug("get_room_state dest=%s, room=%s", destination, room_id)

        path = _create_v1_path("/state/%s", room_id)
        return self.client.get_json(
            destination,
            path=path,
            args={"event_id": event_id},
            try_trailing_slash_on_400=True,
        )

    @log_function
    def get_room_state_ids(self, destination, room_id, event_id):
        """ Requests all state for a given room from the given server at the
        given event. Returns the state's event_id's

        Args:
            destination (str): The host name of the remote home server we want
                to get the state from.
            context (str): The name of the context we want the state of
            event_id (str): The event we want the context at.

        Returns:
            Deferred: Results in a dict received from the remote homeserver.
        """
        logger.debug("get_room_state_ids dest=%s, room=%s", destination, room_id)

        path = _create_v1_path("/state_ids/%s", room_id)
        return self.client.get_json(
            destination,
            path=path,
            args={"event_id": event_id},
            try_trailing_slash_on_400=True,
        )

    @log_function
    def get_event(self, destination, event_id, timeout=None):
        """ Requests the pdu with give id and origin from the given server.

        Args:
            destination (str): The host name of the remote home server we want
                to get the state from.
            event_id (str): The id of the event being requested.
            timeout (int): How long to try (in ms) the destination for before
                giving up. None indicates no timeout.

        Returns:
            Deferred: Results in a dict received from the remote homeserver.
        """
        logger.debug("get_pdu dest=%s, event_id=%s", destination, event_id)

        path = _create_v1_path("/event/%s", event_id)
        return self.client.get_json(
            destination, path=path, timeout=timeout, try_trailing_slash_on_400=True
        )

    @log_function
    def backfill(self, destination, room_id, event_tuples, limit):
        """ Requests `limit` previous PDUs in a given context before list of
        PDUs.

        Args:
            dest (str)
            room_id (str)
            event_tuples (list)
            limit (int)

        Returns:
            Deferred: Results in a dict received from the remote homeserver.
        """
        logger.debug(
            "backfill dest=%s, room_id=%s, event_tuples=%s, limit=%s",
            destination,
            room_id,
            repr(event_tuples),
            str(limit),
        )

        if not event_tuples:
            # TODO: raise?
            return

        path = _create_v1_path("/backfill/%s", room_id)

        args = {"v": event_tuples, "limit": [str(limit)]}

        return self.client.get_json(
            destination, path=path, args=args, try_trailing_slash_on_400=True
        )

    @defer.inlineCallbacks
    @log_function
    def send_transaction(self, transaction, json_data_callback=None):
        """ Sends the given Transaction to its destination

        Args:
            transaction (Transaction)

        Returns:
            Deferred: Succeeds when we get a 2xx HTTP response. The result
            will be the decoded JSON body.

            Fails with ``HTTPRequestException`` if we get an HTTP response
            code >= 300.

            Fails with ``NotRetryingDestination`` if we are not yet ready
            to retry this server.

            Fails with ``FederationDeniedError`` if this destination
            is not on our federation whitelist
        """
        logger.debug(
            "send_data dest=%s, txid=%s",
            transaction.destination,
            transaction.transaction_id,
        )

        if transaction.destination == self.server_name:
            raise RuntimeError("Transport layer cannot send to itself!")

        # FIXME: This is only used by the tests. The actual json sent is
        # generated by the json_data_callback.
        json_data = transaction.get_dict()

        path = _create_v1_path("/send/%s", transaction.transaction_id)

        response = yield self.client.put_json(
            transaction.destination,
            path=path,
            data=json_data,
            json_data_callback=json_data_callback,
            long_retries=True,
            backoff_on_404=True,  # If we get a 404 the other side has gone
            try_trailing_slash_on_400=True,
<<<<<<< HEAD
            retry_on_dns_fail=False, # If we get DNS errors, the other side has gone
=======
            retry_on_dns_fail=self.backoff_settings.dns_resolution,
>>>>>>> 84cbc501
        )

        defer.returnValue(response)

    @defer.inlineCallbacks
    @log_function
    def make_query(
        self, destination, query_type, args, retry_on_dns_fail, ignore_backoff=False
    ):
        path = _create_v1_path("/query/%s", query_type)

        content = yield self.client.get_json(
            destination=destination,
            path=path,
            args=args,
            retry_on_dns_fail=retry_on_dns_fail,
            timeout=10000,
            ignore_backoff=ignore_backoff,
        )

        defer.returnValue(content)

    @defer.inlineCallbacks
    @log_function
    def make_membership_event(self, destination, room_id, user_id, membership, params):
        """Asks a remote server to build and sign us a membership event

        Note that this does not append any events to any graphs.

        Args:
            destination (str): address of remote homeserver
            room_id (str): room to join/leave
            user_id (str): user to be joined/left
            membership (str): one of join/leave
            params (dict[str, str|Iterable[str]]): Query parameters to include in the
                request.

        Returns:
            Deferred: Succeeds when we get a 2xx HTTP response. The result
            will be the decoded JSON body (ie, the new event).

            Fails with ``HTTPRequestException`` if we get an HTTP response
            code >= 300.

            Fails with ``NotRetryingDestination`` if we are not yet ready
            to retry this server.

            Fails with ``FederationDeniedError`` if the remote destination
            is not in our federation whitelist
        """
        valid_memberships = {Membership.JOIN, Membership.LEAVE}
        if membership not in valid_memberships:
            raise RuntimeError(
                "make_membership_event called with membership='%s', must be one of %s"
                % (membership, ",".join(valid_memberships))
            )
        path = _create_v1_path("/make_%s/%s/%s", membership, room_id, user_id)

        ignore_backoff = False
        retry_on_dns_fail = False

        if membership == Membership.LEAVE:
            # we particularly want to do our best to send leave events. The
            # problem is that if it fails, we won't retry it later, so if the
            # remote server was just having a momentary blip, the room will be
            # out of sync.
            ignore_backoff = True
            retry_on_dns_fail = True

        content = yield self.client.get_json(
            destination=destination,
            path=path,
            args=params,
            retry_on_dns_fail=retry_on_dns_fail,
            timeout=20000,
            ignore_backoff=ignore_backoff,
        )

        defer.returnValue(content)

    @defer.inlineCallbacks
    @log_function
    def send_join(self, destination, room_id, event_id, content):
        path = _create_v1_path("/send_join/%s/%s", room_id, event_id)

        response = yield self.client.put_json(
            destination=destination, path=path, data=content
        )

        defer.returnValue(response)

    @defer.inlineCallbacks
    @log_function
    def send_leave(self, destination, room_id, event_id, content):
        path = _create_v1_path("/send_leave/%s/%s", room_id, event_id)

        response = yield self.client.put_json(
            destination=destination,
            path=path,
            data=content,
            # we want to do our best to send this through. The problem is
            # that if it fails, we won't retry it later, so if the remote
            # server was just having a momentary blip, the room will be out of
            # sync.
            ignore_backoff=True,
        )

        defer.returnValue(response)

    @defer.inlineCallbacks
    @log_function
    def send_invite_v1(self, destination, room_id, event_id, content):
        path = _create_v1_path("/invite/%s/%s", room_id, event_id)

        response = yield self.client.put_json(
            destination=destination, path=path, data=content, ignore_backoff=True
        )

        defer.returnValue(response)

    @defer.inlineCallbacks
    @log_function
    def send_invite_v2(self, destination, room_id, event_id, content):
        path = _create_v2_path("/invite/%s/%s", room_id, event_id)

        response = yield self.client.put_json(
            destination=destination, path=path, data=content, ignore_backoff=True
        )

        defer.returnValue(response)

    @defer.inlineCallbacks
    @log_function
    def get_public_rooms(
        self,
        remote_server,
        limit,
        since_token,
        search_filter=None,
        include_all_networks=False,
        third_party_instance_id=None,
    ):
        path = _create_v1_path("/publicRooms")

        args = {"include_all_networks": "true" if include_all_networks else "false"}
        if third_party_instance_id:
            args["third_party_instance_id"] = (third_party_instance_id,)
        if limit:
            args["limit"] = [str(limit)]
        if since_token:
            args["since"] = [since_token]

        # TODO(erikj): Actually send the search_filter across federation.

        response = yield self.client.get_json(
            destination=remote_server, path=path, args=args, ignore_backoff=True
        )

        defer.returnValue(response)

    @defer.inlineCallbacks
    @log_function
    def exchange_third_party_invite(self, destination, room_id, event_dict):
        path = _create_v1_path("/exchange_third_party_invite/%s", room_id)

        response = yield self.client.put_json(
            destination=destination, path=path, data=event_dict
        )

        defer.returnValue(response)

    @defer.inlineCallbacks
    @log_function
    def get_event_auth(self, destination, room_id, event_id):
        path = _create_v1_path("/event_auth/%s/%s", room_id, event_id)

        content = yield self.client.get_json(destination=destination, path=path)

        defer.returnValue(content)

    @defer.inlineCallbacks
    @log_function
    def send_query_auth(self, destination, room_id, event_id, content):
        path = _create_v1_path("/query_auth/%s/%s", room_id, event_id)

        content = yield self.client.post_json(
            destination=destination, path=path, data=content
        )

        defer.returnValue(content)

    @defer.inlineCallbacks
    @log_function
    def query_client_keys(self, destination, query_content, timeout):
        """Query the device keys for a list of user ids hosted on a remote
        server.

        Request:
            {
              "device_keys": {
                "<user_id>": ["<device_id>"]
            } }

        Response:
            {
              "device_keys": {
                "<user_id>": {
                  "<device_id>": {...}
            } } }

        Args:
            destination(str): The server to query.
            query_content(dict): The user ids to query.
        Returns:
            A dict containg the device keys.
        """
        path = _create_v1_path("/user/keys/query")

        content = yield self.client.post_json(
            destination=destination, path=path, data=query_content, timeout=timeout
        )
        defer.returnValue(content)

    @defer.inlineCallbacks
    @log_function
    def query_user_devices(self, destination, user_id, timeout):
        """Query the devices for a user id hosted on a remote server.

        Response:
            {
              "stream_id": "...",
              "devices": [ { ... } ]
            }

        Args:
            destination(str): The server to query.
            query_content(dict): The user ids to query.
        Returns:
            A dict containg the device keys.
        """
        path = _create_v1_path("/user/devices/%s", user_id)

        content = yield self.client.get_json(
            destination=destination, path=path, timeout=timeout
        )
        defer.returnValue(content)

    @defer.inlineCallbacks
    @log_function
    def claim_client_keys(self, destination, query_content, timeout):
        """Claim one-time keys for a list of devices hosted on a remote server.

        Request:
            {
              "one_time_keys": {
                "<user_id>": {
                    "<device_id>": "<algorithm>"
            } } }

        Response:
            {
              "device_keys": {
                "<user_id>": {
                  "<device_id>": {
                    "<algorithm>:<key_id>": "<key_base64>"
            } } } }

        Args:
            destination(str): The server to query.
            query_content(dict): The user ids to query.
        Returns:
            A dict containg the one-time keys.
        """

        path = _create_v1_path("/user/keys/claim")

        content = yield self.client.post_json(
            destination=destination, path=path, data=query_content, timeout=timeout
        )
        defer.returnValue(content)

    @defer.inlineCallbacks
    @log_function
    def get_missing_events(
        self,
        destination,
        room_id,
        earliest_events,
        latest_events,
        limit,
        min_depth,
        timeout,
    ):
        path = _create_v1_path("/get_missing_events/%s", room_id)

        content = yield self.client.post_json(
            destination=destination,
            path=path,
            data={
                "limit": int(limit),
                "min_depth": int(min_depth),
                "earliest_events": earliest_events,
                "latest_events": latest_events,
            },
            timeout=timeout,
        )

        defer.returnValue(content)

    @log_function
    def get_group_profile(self, destination, group_id, requester_user_id):
        """Get a group profile
        """
        path = _create_v1_path("/groups/%s/profile", group_id)

        return self.client.get_json(
            destination=destination,
            path=path,
            args={"requester_user_id": requester_user_id},
            ignore_backoff=True,
        )

    @log_function
    def update_group_profile(self, destination, group_id, requester_user_id, content):
        """Update a remote group profile

        Args:
            destination (str)
            group_id (str)
            requester_user_id (str)
            content (dict): The new profile of the group
        """
        path = _create_v1_path("/groups/%s/profile", group_id)

        return self.client.post_json(
            destination=destination,
            path=path,
            args={"requester_user_id": requester_user_id},
            data=content,
            ignore_backoff=True,
        )

    @log_function
    def get_group_summary(self, destination, group_id, requester_user_id):
        """Get a group summary
        """
        path = _create_v1_path("/groups/%s/summary", group_id)

        return self.client.get_json(
            destination=destination,
            path=path,
            args={"requester_user_id": requester_user_id},
            ignore_backoff=True,
        )

    @log_function
    def get_rooms_in_group(self, destination, group_id, requester_user_id):
        """Get all rooms in a group
        """
        path = _create_v1_path("/groups/%s/rooms", group_id)

        return self.client.get_json(
            destination=destination,
            path=path,
            args={"requester_user_id": requester_user_id},
            ignore_backoff=True,
        )

    def add_room_to_group(
        self, destination, group_id, requester_user_id, room_id, content
    ):
        """Add a room to a group
        """
        path = _create_v1_path("/groups/%s/room/%s", group_id, room_id)

        return self.client.post_json(
            destination=destination,
            path=path,
            args={"requester_user_id": requester_user_id},
            data=content,
            ignore_backoff=True,
        )

    def update_room_in_group(
        self, destination, group_id, requester_user_id, room_id, config_key, content
    ):
        """Update room in group
        """
        path = _create_v1_path(
            "/groups/%s/room/%s/config/%s", group_id, room_id, config_key
        )

        return self.client.post_json(
            destination=destination,
            path=path,
            args={"requester_user_id": requester_user_id},
            data=content,
            ignore_backoff=True,
        )

    def remove_room_from_group(self, destination, group_id, requester_user_id, room_id):
        """Remove a room from a group
        """
        path = _create_v1_path("/groups/%s/room/%s", group_id, room_id)

        return self.client.delete_json(
            destination=destination,
            path=path,
            args={"requester_user_id": requester_user_id},
            ignore_backoff=True,
        )

    @log_function
    def get_users_in_group(self, destination, group_id, requester_user_id):
        """Get users in a group
        """
        path = _create_v1_path("/groups/%s/users", group_id)

        return self.client.get_json(
            destination=destination,
            path=path,
            args={"requester_user_id": requester_user_id},
            ignore_backoff=True,
        )

    @log_function
    def get_invited_users_in_group(self, destination, group_id, requester_user_id):
        """Get users that have been invited to a group
        """
        path = _create_v1_path("/groups/%s/invited_users", group_id)

        return self.client.get_json(
            destination=destination,
            path=path,
            args={"requester_user_id": requester_user_id},
            ignore_backoff=True,
        )

    @log_function
    def accept_group_invite(self, destination, group_id, user_id, content):
        """Accept a group invite
        """
        path = _create_v1_path("/groups/%s/users/%s/accept_invite", group_id, user_id)

        return self.client.post_json(
            destination=destination, path=path, data=content, ignore_backoff=True
        )

    @log_function
    def join_group(self, destination, group_id, user_id, content):
        """Attempts to join a group
        """
        path = _create_v1_path("/groups/%s/users/%s/join", group_id, user_id)

        return self.client.post_json(
            destination=destination, path=path, data=content, ignore_backoff=True
        )

    @log_function
    def invite_to_group(
        self, destination, group_id, user_id, requester_user_id, content
    ):
        """Invite a user to a group
        """
        path = _create_v1_path("/groups/%s/users/%s/invite", group_id, user_id)

        return self.client.post_json(
            destination=destination,
            path=path,
            args={"requester_user_id": requester_user_id},
            data=content,
            ignore_backoff=True,
        )

    @log_function
    def invite_to_group_notification(self, destination, group_id, user_id, content):
        """Sent by group server to inform a user's server that they have been
        invited.
        """

        path = _create_v1_path("/groups/local/%s/users/%s/invite", group_id, user_id)

        return self.client.post_json(
            destination=destination, path=path, data=content, ignore_backoff=True
        )

    @log_function
    def remove_user_from_group(
        self, destination, group_id, requester_user_id, user_id, content
    ):
        """Remove a user fron a group
        """
        path = _create_v1_path("/groups/%s/users/%s/remove", group_id, user_id)

        return self.client.post_json(
            destination=destination,
            path=path,
            args={"requester_user_id": requester_user_id},
            data=content,
            ignore_backoff=True,
        )

    @log_function
    def remove_user_from_group_notification(
        self, destination, group_id, user_id, content
    ):
        """Sent by group server to inform a user's server that they have been
        kicked from the group.
        """

        path = _create_v1_path("/groups/local/%s/users/%s/remove", group_id, user_id)

        return self.client.post_json(
            destination=destination, path=path, data=content, ignore_backoff=True
        )

    @log_function
    def renew_group_attestation(self, destination, group_id, user_id, content):
        """Sent by either a group server or a user's server to periodically update
        the attestations
        """

        path = _create_v1_path("/groups/%s/renew_attestation/%s", group_id, user_id)

        return self.client.post_json(
            destination=destination, path=path, data=content, ignore_backoff=True
        )

    @log_function
    def update_group_summary_room(
        self, destination, group_id, user_id, room_id, category_id, content
    ):
        """Update a room entry in a group summary
        """
        if category_id:
            path = _create_v1_path(
                "/groups/%s/summary/categories/%s/rooms/%s",
                group_id,
                category_id,
                room_id,
            )
        else:
            path = _create_v1_path("/groups/%s/summary/rooms/%s", group_id, room_id)

        return self.client.post_json(
            destination=destination,
            path=path,
            args={"requester_user_id": user_id},
            data=content,
            ignore_backoff=True,
        )

    @log_function
    def delete_group_summary_room(
        self, destination, group_id, user_id, room_id, category_id
    ):
        """Delete a room entry in a group summary
        """
        if category_id:
            path = _create_v1_path(
                "/groups/%s/summary/categories/%s/rooms/%s",
                group_id,
                category_id,
                room_id,
            )
        else:
            path = _create_v1_path("/groups/%s/summary/rooms/%s", group_id, room_id)

        return self.client.delete_json(
            destination=destination,
            path=path,
            args={"requester_user_id": user_id},
            ignore_backoff=True,
        )

    @log_function
    def get_group_categories(self, destination, group_id, requester_user_id):
        """Get all categories in a group
        """
        path = _create_v1_path("/groups/%s/categories", group_id)

        return self.client.get_json(
            destination=destination,
            path=path,
            args={"requester_user_id": requester_user_id},
            ignore_backoff=True,
        )

    @log_function
    def get_group_category(self, destination, group_id, requester_user_id, category_id):
        """Get category info in a group
        """
        path = _create_v1_path("/groups/%s/categories/%s", group_id, category_id)

        return self.client.get_json(
            destination=destination,
            path=path,
            args={"requester_user_id": requester_user_id},
            ignore_backoff=True,
        )

    @log_function
    def update_group_category(
        self, destination, group_id, requester_user_id, category_id, content
    ):
        """Update a category in a group
        """
        path = _create_v1_path("/groups/%s/categories/%s", group_id, category_id)

        return self.client.post_json(
            destination=destination,
            path=path,
            args={"requester_user_id": requester_user_id},
            data=content,
            ignore_backoff=True,
        )

    @log_function
    def delete_group_category(
        self, destination, group_id, requester_user_id, category_id
    ):
        """Delete a category in a group
        """
        path = _create_v1_path("/groups/%s/categories/%s", group_id, category_id)

        return self.client.delete_json(
            destination=destination,
            path=path,
            args={"requester_user_id": requester_user_id},
            ignore_backoff=True,
        )

    @log_function
    def get_group_roles(self, destination, group_id, requester_user_id):
        """Get all roles in a group
        """
        path = _create_v1_path("/groups/%s/roles", group_id)

        return self.client.get_json(
            destination=destination,
            path=path,
            args={"requester_user_id": requester_user_id},
            ignore_backoff=True,
        )

    @log_function
    def get_group_role(self, destination, group_id, requester_user_id, role_id):
        """Get a roles info
        """
        path = _create_v1_path("/groups/%s/roles/%s", group_id, role_id)

        return self.client.get_json(
            destination=destination,
            path=path,
            args={"requester_user_id": requester_user_id},
            ignore_backoff=True,
        )

    @log_function
    def update_group_role(
        self, destination, group_id, requester_user_id, role_id, content
    ):
        """Update a role in a group
        """
        path = _create_v1_path("/groups/%s/roles/%s", group_id, role_id)

        return self.client.post_json(
            destination=destination,
            path=path,
            args={"requester_user_id": requester_user_id},
            data=content,
            ignore_backoff=True,
        )

    @log_function
    def delete_group_role(self, destination, group_id, requester_user_id, role_id):
        """Delete a role in a group
        """
        path = _create_v1_path("/groups/%s/roles/%s", group_id, role_id)

        return self.client.delete_json(
            destination=destination,
            path=path,
            args={"requester_user_id": requester_user_id},
            ignore_backoff=True,
        )

    @log_function
    def update_group_summary_user(
        self, destination, group_id, requester_user_id, user_id, role_id, content
    ):
        """Update a users entry in a group
        """
        if role_id:
            path = _create_v1_path(
                "/groups/%s/summary/roles/%s/users/%s", group_id, role_id, user_id
            )
        else:
            path = _create_v1_path("/groups/%s/summary/users/%s", group_id, user_id)

        return self.client.post_json(
            destination=destination,
            path=path,
            args={"requester_user_id": requester_user_id},
            data=content,
            ignore_backoff=True,
        )

    @log_function
    def set_group_join_policy(self, destination, group_id, requester_user_id, content):
        """Sets the join policy for a group
        """
        path = _create_v1_path("/groups/%s/settings/m.join_policy", group_id)

        return self.client.put_json(
            destination=destination,
            path=path,
            args={"requester_user_id": requester_user_id},
            data=content,
            ignore_backoff=True,
        )

    @log_function
    def delete_group_summary_user(
        self, destination, group_id, requester_user_id, user_id, role_id
    ):
        """Delete a users entry in a group
        """
        if role_id:
            path = _create_v1_path(
                "/groups/%s/summary/roles/%s/users/%s", group_id, role_id, user_id
            )
        else:
            path = _create_v1_path("/groups/%s/summary/users/%s", group_id, user_id)

        return self.client.delete_json(
            destination=destination,
            path=path,
            args={"requester_user_id": requester_user_id},
            ignore_backoff=True,
        )

    def bulk_get_publicised_groups(self, destination, user_ids):
        """Get the groups a list of users are publicising
        """

        path = _create_v1_path("/get_groups_publicised")

        content = {"user_ids": user_ids}

        return self.client.post_json(
            destination=destination, path=path, data=content, ignore_backoff=True
        )


def _create_v1_path(path, *args):
    """Creates a path against V1 federation API from the path template and
    args. Ensures that all args are url encoded.

    Example:

        _create_v1_path("/event/%s", event_id)

    Args:
        path (str): String template for the path
        args: ([str]): Args to insert into path. Each arg will be url encoded

    Returns:
        str
    """
    return FEDERATION_V1_PREFIX + path % tuple(
        urllib.parse.quote(arg, "") for arg in args
    )


def _create_v2_path(path, *args):
    """Creates a path against V2 federation API from the path template and
    args. Ensures that all args are url encoded.

    Example:

        _create_v2_path("/event/%s", event_id)

    Args:
        path (str): String template for the path
        args: ([str]): Args to insert into path. Each arg will be url encoded

    Returns:
        str
    """
    return FEDERATION_V2_PREFIX + path % tuple(
        urllib.parse.quote(arg, "") for arg in args
    )<|MERGE_RESOLUTION|>--- conflicted
+++ resolved
@@ -182,11 +182,7 @@
             long_retries=True,
             backoff_on_404=True,  # If we get a 404 the other side has gone
             try_trailing_slash_on_400=True,
-<<<<<<< HEAD
-            retry_on_dns_fail=False, # If we get DNS errors, the other side has gone
-=======
             retry_on_dns_fail=self.backoff_settings.dns_resolution,
->>>>>>> 84cbc501
         )
 
         defer.returnValue(response)
