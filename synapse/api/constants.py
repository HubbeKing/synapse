# -*- coding: utf-8 -*-
# Copyright 2014-2016 OpenMarket Ltd
# Copyright 2017 Vector Creations Ltd
# Copyright 2018 New Vector Ltd
#
# Licensed under the Apache License, Version 2.0 (the "License");
# you may not use this file except in compliance with the License.
# You may obtain a copy of the License at
#
#     http://www.apache.org/licenses/LICENSE-2.0
#
# Unless required by applicable law or agreed to in writing, software
# distributed under the License is distributed on an "AS IS" BASIS,
# WITHOUT WARRANTIES OR CONDITIONS OF ANY KIND, either express or implied.
# See the License for the specific language governing permissions and
# limitations under the License.

"""Contains constants from the specification."""

# the "depth" field on events is limited to 2**63 - 1
MAX_DEPTH = 2 ** 63 - 1

# the maximum length for a room alias is 255 characters
MAX_ALIAS_LENGTH = 255

# the maximum length for a user id is 255 characters
MAX_USERID_LENGTH = 255


class Membership(object):

    """Represents the membership states of a user in a room."""

<<<<<<< HEAD
    INVITE = u"invite"
    JOIN = u"join"
    KNOCK = u"knock"
    LEAVE = u"leave"
    BAN = u"ban"
=======
    INVITE = "invite"
    JOIN = "join"
    KNOCK = "knock"
    LEAVE = "leave"
    BAN = "ban"
>>>>>>> 32e7c9e7
    LIST = (INVITE, JOIN, KNOCK, LEAVE, BAN)


class PresenceState(object):
    """Represents the presence state of a user."""

<<<<<<< HEAD
    OFFLINE = u"offline"
    UNAVAILABLE = u"unavailable"
    ONLINE = u"online"
=======
    OFFLINE = "offline"
    UNAVAILABLE = "unavailable"
    ONLINE = "online"
>>>>>>> 32e7c9e7


class JoinRules(object):
    PUBLIC = "public"
    KNOCK = "knock"
    INVITE = "invite"
    PRIVATE = "private"


class LoginType(object):
    PASSWORD = "m.login.password"
    EMAIL_IDENTITY = "m.login.email.identity"
    MSISDN = "m.login.msisdn"
    RECAPTCHA = "m.login.recaptcha"
    TERMS = "m.login.terms"
    DUMMY = "m.login.dummy"

    # Only for C/S API v1
    APPLICATION_SERVICE = "m.login.application_service"
    SHARED_SECRET = "org.matrix.login.shared_secret"


class EventTypes(object):
    Member = "m.room.member"
    Create = "m.room.create"
    Tombstone = "m.room.tombstone"
    JoinRules = "m.room.join_rules"
    PowerLevels = "m.room.power_levels"
    Aliases = "m.room.aliases"
    Redaction = "m.room.redaction"
    ThirdPartyInvite = "m.room.third_party_invite"
    Encryption = "m.room.encryption"
    RelatedGroups = "m.room.related_groups"

    RoomHistoryVisibility = "m.room.history_visibility"
    CanonicalAlias = "m.room.canonical_alias"
    Encryption = "m.room.encryption"
    RoomAvatar = "m.room.avatar"
    RoomEncryption = "m.room.encryption"
    GuestAccess = "m.room.guest_access"

    # These are used for validation
    Message = "m.room.message"
    Topic = "m.room.topic"
    Name = "m.room.name"

    ServerACL = "m.room.server_acl"
    Pinned = "m.room.pinned_events"


class RejectedReason(object):
    AUTH_ERROR = "auth_error"
    REPLACED = "replaced"
    NOT_ANCESTOR = "not_ancestor"


class RoomCreationPreset(object):
    PRIVATE_CHAT = "private_chat"
    PUBLIC_CHAT = "public_chat"
    TRUSTED_PRIVATE_CHAT = "trusted_private_chat"


class ThirdPartyEntityKind(object):
    USER = "user"
    LOCATION = "location"


ServerNoticeMsgType = "m.server_notice"
ServerNoticeLimitReached = "m.server_notice.usage_limit_reached"


class UserTypes(object):
    """Allows for user type specific behaviour. With the benefit of hindsight
    'admin' and 'guest' users should also be UserTypes. Normal users are type None
    """

    SUPPORT = "support"
    ALL_USER_TYPES = (SUPPORT,)


class RelationTypes(object):
    """The types of relations known to this server.
    """

    ANNOTATION = "m.annotation"
    REPLACE = "m.replace"
    REFERENCE = "m.reference"<|MERGE_RESOLUTION|>--- conflicted
+++ resolved
@@ -31,34 +31,20 @@
 
     """Represents the membership states of a user in a room."""
 
-<<<<<<< HEAD
-    INVITE = u"invite"
-    JOIN = u"join"
-    KNOCK = u"knock"
-    LEAVE = u"leave"
-    BAN = u"ban"
-=======
     INVITE = "invite"
     JOIN = "join"
     KNOCK = "knock"
     LEAVE = "leave"
     BAN = "ban"
->>>>>>> 32e7c9e7
     LIST = (INVITE, JOIN, KNOCK, LEAVE, BAN)
 
 
 class PresenceState(object):
     """Represents the presence state of a user."""
 
-<<<<<<< HEAD
-    OFFLINE = u"offline"
-    UNAVAILABLE = u"unavailable"
-    ONLINE = u"online"
-=======
     OFFLINE = "offline"
     UNAVAILABLE = "unavailable"
     ONLINE = "online"
->>>>>>> 32e7c9e7
 
 
 class JoinRules(object):
