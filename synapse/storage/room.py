# -*- coding: utf-8 -*-
# Copyright 2014, 2015 OpenMarket Ltd
#
# Licensed under the Apache License, Version 2.0 (the "License");
# you may not use this file except in compliance with the License.
# You may obtain a copy of the License at
#
#     http://www.apache.org/licenses/LICENSE-2.0
#
# Unless required by applicable law or agreed to in writing, software
# distributed under the License is distributed on an "AS IS" BASIS,
# WITHOUT WARRANTIES OR CONDITIONS OF ANY KIND, either express or implied.
# See the License for the specific language governing permissions and
# limitations under the License.

from twisted.internet import defer

from synapse.api.errors import StoreError

from ._base import SQLBaseStore

import collections
import logging

logger = logging.getLogger(__name__)


OpsLevel = collections.namedtuple(
    "OpsLevel",
    ("ban_level", "kick_level", "redact_level",)
)


class RoomStore(SQLBaseStore):

    @defer.inlineCallbacks
    def store_room(self, room_id, room_creator_user_id, is_public):
        """Stores a room.

        Args:
            room_id (str): The desired room ID, can be None.
            room_creator_user_id (str): The user ID of the room creator.
            is_public (bool): True to indicate that this room should appear in
            public room lists.
        Raises:
            StoreError if the room could not be stored.
        """
        try:
            yield self._simple_insert(
                RoomsTable.table_name,
                {
                    "room_id": room_id,
                    "creator": room_creator_user_id,
                    "is_public": is_public,
                },
                desc="store_room",
            )
        except Exception as e:
            logger.error("store_room with room_id=%s failed: %s", room_id, e)
            raise StoreError(500, "Problem creating room.")

    def get_room(self, room_id):
        """Retrieve a room.

        Args:
            room_id (str): The ID of the room to retrieve.
        Returns:
            A namedtuple containing the room information, or an empty list.
        """
<<<<<<< HEAD
        query = RoomsTable.select_statement("room_id=?")
        return self._execute(
            "get_room",
            lambda txn: RoomsTable.decode_single_result(txn.fetchall()),
            query,
            room_id,
=======
        return self._simple_select_one(
            table=RoomsTable.table_name,
            keyvalues={"room_id": room_id},
            retcols=RoomsTable.fields,
            desc="get_room",
>>>>>>> 4848fdbf
        )

    @defer.inlineCallbacks
    def get_rooms(self, is_public):
        """Retrieve a list of all public rooms.

        Args:
            is_public (bool): True if the rooms returned should be public.
        Returns:
            A list of room dicts containing at least a "room_id" key, a
            "topic" key if one is set, and a "name" key if one is set
        """

        def f(txn):
            topic_subquery = (
                "SELECT topics.event_id as event_id, "
                "topics.room_id as room_id, topic "
                "FROM topics "
                "INNER JOIN current_state_events as c "
                "ON c.event_id = topics.event_id "
            )

            name_subquery = (
                "SELECT room_names.event_id as event_id, "
                "room_names.room_id as room_id, name "
                "FROM room_names "
                "INNER JOIN current_state_events as c "
                "ON c.event_id = room_names.event_id "
            )

            # We use non printing ascii character US () as a seperator
            sql = (
                "SELECT r.room_id, n.name, t.topic, "
                "group_concat(a.room_alias, '') "
                "FROM rooms AS r "
                "LEFT JOIN (%(topic)s) AS t ON t.room_id = r.room_id "
                "LEFT JOIN (%(name)s) AS n ON n.room_id = r.room_id "
                "INNER JOIN room_aliases AS a ON a.room_id = r.room_id "
                "WHERE r.is_public = ? "
                "GROUP BY r.room_id "
            ) % {
                "topic": topic_subquery,
                "name": name_subquery,
            }

            txn.execute(sql, (is_public,))

            return txn.fetchall()

        rows = yield self.runInteraction(
            "get_rooms", f
        )

        ret = [
            {
                "room_id": r[0],
                "name": r[1],
                "topic": r[2],
                "aliases": r[3].split(""),
            }
            for r in rows
        ]

        defer.returnValue(ret)

    def _store_room_topic_txn(self, txn, event):
        if hasattr(event, "content") and "topic" in event.content:
            self._simple_insert_txn(
                txn,
                "topics",
                {
                    "event_id": event.event_id,
                    "room_id": event.room_id,
                    "topic": event.content["topic"],
                },
            )

    def _store_room_name_txn(self, txn, event):
        if hasattr(event, "content") and "name" in event.content:
            self._simple_insert_txn(
                txn,
                "room_names",
                {
                    "event_id": event.event_id,
                    "room_id": event.room_id,
                    "name": event.content["name"],
                }
            )

    @defer.inlineCallbacks
    def get_room_name_and_aliases(self, room_id):
        del_sql = (
            "SELECT event_id FROM redactions WHERE redacts = e.event_id "
            "LIMIT 1"
        )

        sql = (
            "SELECT e.*, (%(redacted)s) AS redacted FROM events as e "
            "INNER JOIN current_state_events as c ON e.event_id = c.event_id "
            "INNER JOIN state_events as s ON e.event_id = s.event_id "
            "WHERE c.room_id = ? "
        ) % {
            "redacted": del_sql,
        }

        sql += " AND ((s.type = 'm.room.name' AND s.state_key = '')"
        sql += " OR s.type = 'm.room.aliases')"
        args = (room_id,)
<<<<<<< HEAD

        results = yield self._execute_and_decode("get_current_state", sql, *args)

        events = yield self._parse_events(results)

        name = None
        aliases = []

        for e in events:
            if e.type == 'm.room.name':
                if 'name' in e.content:
                    name = e.content['name']
            elif e.type == 'm.room.aliases':
                if 'aliases' in e.content:
                    aliases.extend(e.content['aliases'])

        defer.returnValue((name, aliases))

=======
>>>>>>> 4848fdbf

        results = yield self._execute_and_decode("get_current_state", sql, *args)

        events = yield self._parse_events(results)

        name = None
        aliases = []

        for e in events:
            if e.type == 'm.room.name':
                if 'name' in e.content:
                    name = e.content['name']
            elif e.type == 'm.room.aliases':
                if 'aliases' in e.content:
                    aliases.extend(e.content['aliases'])

        defer.returnValue((name, aliases))


class RoomsTable(object):
    table_name = "rooms"

    fields = [
        "room_id",
        "is_public",
        "creator"
    ]<|MERGE_RESOLUTION|>--- conflicted
+++ resolved
@@ -67,20 +67,11 @@
         Returns:
             A namedtuple containing the room information, or an empty list.
         """
-<<<<<<< HEAD
-        query = RoomsTable.select_statement("room_id=?")
-        return self._execute(
-            "get_room",
-            lambda txn: RoomsTable.decode_single_result(txn.fetchall()),
-            query,
-            room_id,
-=======
         return self._simple_select_one(
             table=RoomsTable.table_name,
             keyvalues={"room_id": room_id},
             retcols=RoomsTable.fields,
             desc="get_room",
->>>>>>> 4848fdbf
         )
 
     @defer.inlineCallbacks
@@ -189,7 +180,6 @@
         sql += " AND ((s.type = 'm.room.name' AND s.state_key = '')"
         sql += " OR s.type = 'm.room.aliases')"
         args = (room_id,)
-<<<<<<< HEAD
 
         results = yield self._execute_and_decode("get_current_state", sql, *args)
 
@@ -208,26 +198,6 @@
 
         defer.returnValue((name, aliases))
 
-=======
->>>>>>> 4848fdbf
-
-        results = yield self._execute_and_decode("get_current_state", sql, *args)
-
-        events = yield self._parse_events(results)
-
-        name = None
-        aliases = []
-
-        for e in events:
-            if e.type == 'm.room.name':
-                if 'name' in e.content:
-                    name = e.content['name']
-            elif e.type == 'm.room.aliases':
-                if 'aliases' in e.content:
-                    aliases.extend(e.content['aliases'])
-
-        defer.returnValue((name, aliases))
-
 
 class RoomsTable(object):
     table_name = "rooms"
