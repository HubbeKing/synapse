# -*- coding: utf-8 -*-
# Copyright 2014, 2015 OpenMarket Ltd
#
# Licensed under the Apache License, Version 2.0 (the "License");
# you may not use this file except in compliance with the License.
# You may obtain a copy of the License at
#
#     http://www.apache.org/licenses/LICENSE-2.0
#
# Unless required by applicable law or agreed to in writing, software
# distributed under the License is distributed on an "AS IS" BASIS,
# WITHOUT WARRANTIES OR CONDITIONS OF ANY KIND, either express or implied.
# See the License for the specific language governing permissions and
# limitations under the License.

from twisted.internet import defer

from synapse.util.logutils import log_function
from synapse.api.constants import EventTypes

from .directory import DirectoryStore
from .feedback import FeedbackStore
from .presence import PresenceStore
from .profile import ProfileStore
from .registration import RegistrationStore
from .room import RoomStore
from .roommember import RoomMemberStore
from .stream import StreamStore
from .transactions import TransactionStore
from .keys import KeyStore
from .event_federation import EventFederationStore
from .pusher import PusherStore
from .push_rule import PushRuleStore
from .media_repository import MediaRepositoryStore
from .rejections import RejectionsStore

from .state import StateStore
from .signatures import SignatureStore

from syutil.base64util import decode_base64
from syutil.jsonutil import encode_canonical_json

from synapse.crypto.event_signing import compute_event_reference_hash


import json
import logging
import os


logger = logging.getLogger(__name__)


SCHEMAS = [
    "transactions",
    "users",
    "profiles",
    "presence",
    "im",
    "room_aliases",
    "keys",
    "redactions",
    "state",
    "event_edges",
    "event_signatures",
    "pusher",
    "media_repository",
]


# Remember to update this number every time an incompatible change is made to
# database schema files, so the users will be informed on server restarts.
SCHEMA_VERSION = 12


class _RollbackButIsFineException(Exception):
    """ This exception is used to rollback a transaction without implying
    something went wrong.
    """
    pass


class DataStore(RoomMemberStore, RoomStore,
                RegistrationStore, StreamStore, ProfileStore, FeedbackStore,
                PresenceStore, TransactionStore,
                DirectoryStore, KeyStore, StateStore, SignatureStore,
                EventFederationStore,
                MediaRepositoryStore,
                RejectionsStore,
<<<<<<< HEAD
=======
                PusherStore,
                PushRuleStore
>>>>>>> f7b84eb9
                ):

    def __init__(self, hs):
        super(DataStore, self).__init__(hs)
        self.hs = hs

        self.min_token_deferred = self._get_min_token()
        self.min_token = None

    @defer.inlineCallbacks
    @log_function
    def persist_event(self, event, context, backfilled=False,
                      is_new_state=True, current_state=None):
        stream_ordering = None
        if backfilled:
            if not self.min_token_deferred.called:
                yield self.min_token_deferred
            self.min_token -= 1
            stream_ordering = self.min_token

        try:
            yield self.runInteraction(
                "persist_event",
                self._persist_event_txn,
                event=event,
                context=context,
                backfilled=backfilled,
                stream_ordering=stream_ordering,
                is_new_state=is_new_state,
                current_state=current_state,
            )
        except _RollbackButIsFineException:
            pass

    @defer.inlineCallbacks
    def get_event(self, event_id, allow_none=False):
        events = yield self._get_events([event_id])

        if not events:
            if allow_none:
                defer.returnValue(None)
            else:
                raise RuntimeError("Could not find event %s" % (event_id,))

        defer.returnValue(events[0])

    @log_function
    def _persist_event_txn(self, txn, event, context, backfilled,
                           stream_ordering=None, is_new_state=True,
                           current_state=None):
        if event.type == EventTypes.Member:
            self._store_room_member_txn(txn, event)
        elif event.type == EventTypes.Feedback:
            self._store_feedback_txn(txn, event)
        elif event.type == EventTypes.Name:
            self._store_room_name_txn(txn, event)
        elif event.type == EventTypes.Topic:
            self._store_room_topic_txn(txn, event)
        elif event.type == EventTypes.Redaction:
            self._store_redaction(txn, event)

        outlier = event.internal_metadata.is_outlier()

        event_dict = {
            k: v
            for k, v in event.get_dict().items()
            if k not in [
                "redacted",
                "redacted_because",
            ]
        }

        metadata_json = encode_canonical_json(
            event.internal_metadata.get_dict()
        )

        self._simple_insert_txn(
            txn,
            table="event_json",
            values={
                "event_id": event.event_id,
                "room_id": event.room_id,
                "internal_metadata": metadata_json.decode("UTF-8"),
                "json": encode_canonical_json(event_dict).decode("UTF-8"),
            },
            or_replace=True,
        )

        vals = {
            "topological_ordering": event.depth,
            "event_id": event.event_id,
            "type": event.type,
            "room_id": event.room_id,
            "content": json.dumps(event.get_dict()["content"]),
            "processed": True,
            "outlier": outlier,
            "depth": event.depth,
        }

        if stream_ordering is not None:
            vals["stream_ordering"] = stream_ordering

        unrec = {
            k: v
            for k, v in event.get_dict().items()
            if k not in vals.keys() and k not in [
                "redacted",
                "redacted_because",
                "signatures",
                "hashes",
                "prev_events",
            ]
        }
        vals["unrecognized_keys"] = json.dumps(unrec)

        try:
            self._simple_insert_txn(
                txn,
                "events",
                vals,
                or_replace=(not outlier),
                or_ignore=bool(outlier),
            )
        except:
            logger.warn(
                "Failed to persist, probably duplicate: %s",
                event.event_id,
                exc_info=True,
            )
            raise _RollbackButIsFineException("_persist_event")

        self._handle_prev_events(
            txn,
            outlier=outlier,
            event_id=event.event_id,
            prev_events=event.prev_events,
            room_id=event.room_id,
        )

        if not outlier:
            self._store_state_groups_txn(txn, event, context)

        if context.rejected:
            self._store_rejections_txn(txn, event.event_id, context.rejected)

        if current_state:
            txn.execute(
                "DELETE FROM current_state_events WHERE room_id = ?",
                (event.room_id,)
            )

            for s in current_state:
                self._simple_insert_txn(
                    txn,
                    "current_state_events",
                    {
                        "event_id": s.event_id,
                        "room_id": s.room_id,
                        "type": s.type,
                        "state_key": s.state_key,
                    },
                    or_replace=True,
                )

        is_state = hasattr(event, "state_key") and event.state_key is not None
        if is_state:
            vals = {
                "event_id": event.event_id,
                "room_id": event.room_id,
                "type": event.type,
                "state_key": event.state_key,
            }

            if hasattr(event, "replaces_state"):
                vals["prev_state"] = event.replaces_state

            self._simple_insert_txn(
                txn,
                "state_events",
                vals,
                or_replace=True,
            )

            if is_new_state and not context.rejected:
                self._simple_insert_txn(
                    txn,
                    "current_state_events",
                    {
                        "event_id": event.event_id,
                        "room_id": event.room_id,
                        "type": event.type,
                        "state_key": event.state_key,
                    },
                    or_replace=True,
                )

            for e_id, h in event.prev_state:
                self._simple_insert_txn(
                    txn,
                    table="event_edges",
                    values={
                        "event_id": event.event_id,
                        "prev_event_id": e_id,
                        "room_id": event.room_id,
                        "is_state": 1,
                    },
                    or_ignore=True,
                )

            if not backfilled and not context.rejected:
                self._simple_insert_txn(
                    txn,
                    table="state_forward_extremities",
                    values={
                        "event_id": event.event_id,
                        "room_id": event.room_id,
                        "type": event.type,
                        "state_key": event.state_key,
                    },
                    or_replace=True,
                )

                for prev_state_id, _ in event.prev_state:
                    self._simple_delete_txn(
                        txn,
                        table="state_forward_extremities",
                        keyvalues={
                            "event_id": prev_state_id,
                        }
                    )

        for hash_alg, hash_base64 in event.hashes.items():
            hash_bytes = decode_base64(hash_base64)
            self._store_event_content_hash_txn(
                txn, event.event_id, hash_alg, hash_bytes,
            )

        for prev_event_id, prev_hashes in event.prev_events:
            for alg, hash_base64 in prev_hashes.items():
                hash_bytes = decode_base64(hash_base64)
                self._store_prev_event_hash_txn(
                    txn, event.event_id, prev_event_id, alg, hash_bytes
                )

        for auth_id, _ in event.auth_events:
            self._simple_insert_txn(
                txn,
                table="event_auth",
                values={
                    "event_id": event.event_id,
                    "room_id": event.room_id,
                    "auth_id": auth_id,
                },
                or_ignore=True,
            )

        (ref_alg, ref_hash_bytes) = compute_event_reference_hash(event)
        self._store_event_reference_hash_txn(
            txn, event.event_id, ref_alg, ref_hash_bytes
        )

        if not outlier:
            self._update_min_depth_for_room_txn(
                txn,
                event.room_id,
                event.depth
            )

    def _store_redaction(self, txn, event):
        txn.execute(
            "INSERT OR IGNORE INTO redactions "
            "(event_id, redacts) VALUES (?,?)",
            (event.event_id, event.redacts)
        )

    @defer.inlineCallbacks
    def get_current_state(self, room_id, event_type=None, state_key=""):
        del_sql = (
            "SELECT event_id FROM redactions WHERE redacts = e.event_id "
            "LIMIT 1"
        )

        sql = (
            "SELECT e.*, (%(redacted)s) AS redacted FROM events as e "
            "INNER JOIN current_state_events as c ON e.event_id = c.event_id "
            "INNER JOIN state_events as s ON e.event_id = s.event_id "
            "WHERE c.room_id = ? "
        ) % {
            "redacted": del_sql,
        }

        if event_type:
            sql += " AND s.type = ? AND s.state_key = ? "
            args = (room_id, event_type, state_key)
        else:
            args = (room_id, )

        results = yield self._execute_and_decode(sql, *args)

        events = yield self._parse_events(results)
        defer.returnValue(events)

    @defer.inlineCallbacks
    def get_room_name_and_aliases(self, room_id):
        del_sql = (
            "SELECT event_id FROM redactions WHERE redacts = e.event_id "
            "LIMIT 1"
        )

        sql = (
            "SELECT e.*, (%(redacted)s) AS redacted FROM events as e "
            "INNER JOIN current_state_events as c ON e.event_id = c.event_id "
            "INNER JOIN state_events as s ON e.event_id = s.event_id "
            "WHERE c.room_id = ? "
        ) % {
            "redacted": del_sql,
        }

        sql += " AND ((s.type = 'm.room.name' AND s.state_key = '')"
        sql += " OR s.type = 'm.room.aliases')"
        args = (room_id,)

        results = yield self._execute_and_decode(sql, *args)

        events = yield self._parse_events(results)

        name = None
        aliases = []

        for e in events:
            if e.type == 'm.room.name':
                name = e.content['name']
            elif e.type == 'm.room.aliases':
                aliases.extend(e.content['aliases'])

        defer.returnValue((name, aliases))

    @defer.inlineCallbacks
    def _get_min_token(self):
        row = yield self._execute(
            None,
            "SELECT MIN(stream_ordering) FROM events"
        )

        self.min_token = row[0][0] if row and row[0] and row[0][0] else -1
        self.min_token = min(self.min_token, -1)

        logger.debug("min_token is: %s", self.min_token)

        defer.returnValue(self.min_token)

    def insert_client_ip(self, user, access_token, device_id, ip, user_agent):
        return self._simple_insert(
            "user_ips",
            {
                "user": user.to_string(),
                "access_token": access_token,
                "device_id": device_id,
                "ip": ip,
                "user_agent": user_agent,
                "last_seen": int(self._clock.time_msec()),
            }
        )

    def get_user_ip_and_agents(self, user):
        return self._simple_select_list(
            table="user_ips",
            keyvalues={"user": user.to_string()},
            retcols=[
                "device_id", "access_token", "ip", "user_agent", "last_seen"
            ],
        )

    def have_events(self, event_ids):
        """Given a list of event ids, check if we have already processed them.

        Returns:
            dict: Has an entry for each event id we already have seen. Maps to
            the rejected reason string if we rejected the event, else maps to
            None.
        """
        def f(txn):
            sql = (
                "SELECT e.event_id, reason FROM events as e "
                "LEFT JOIN rejections as r ON e.event_id = r.event_id "
                "WHERE e.event_id = ?"
            )

            res = {}
            for event_id in event_ids:
                txn.execute(sql, (event_id,))
                row = txn.fetchone()
                if row:
                    _, rejected = row
                    res[event_id] = rejected

            return res

        return self.runInteraction(
            "have_events", f,
        )


def schema_path(schema):
    """ Get a filesystem path for the named database schema

    Args:
        schema: Name of the database schema.
    Returns:
        A filesystem path pointing at a ".sql" file.

    """
    dir_path = os.path.dirname(__file__)
    schemaPath = os.path.join(dir_path, "schema", schema + ".sql")
    return schemaPath


def read_schema(schema):
    """ Read the named database schema.

    Args:
        schema: Name of the datbase schema.
    Returns:
        A string containing the database schema.
    """
    with open(schema_path(schema)) as schema_file:
        return schema_file.read()


class PrepareDatabaseException(Exception):
    pass


class UpgradeDatabaseException(PrepareDatabaseException):
    pass


def prepare_database(db_conn):
    """ Set up all the dbs. Since all the *.sql have IF NOT EXISTS, so we
    don't have to worry about overwriting existing content.
    """
    c = db_conn.cursor()
    c.execute("PRAGMA user_version")
    row = c.fetchone()

    if row and row[0]:
        user_version = row[0]

        if user_version > SCHEMA_VERSION:
            raise ValueError(
                "Cannot use this database as it is too " +
                "new for the server to understand"
            )
        elif user_version < SCHEMA_VERSION:
            logger.info(
                "Upgrading database from version %d",
                user_version
            )

            # Run every version since after the current version.
            for v in range(user_version + 1, SCHEMA_VERSION + 1):
                if v == 10:
                    raise UpgradeDatabaseException(
                        "No delta for version 10"
                    )
                sql_script = read_schema("delta/v%d" % (v))
                c.executescript(sql_script)

            db_conn.commit()

    else:
        sql_script = "BEGIN TRANSACTION;\n"
        for sql_loc in SCHEMAS:
            sql_script += read_schema(sql_loc)
            sql_script += "\n"
        sql_script += "COMMIT TRANSACTION;"
        c.executescript(sql_script)
        db_conn.commit()
        c.execute("PRAGMA user_version = %d" % SCHEMA_VERSION)

    c.close()<|MERGE_RESOLUTION|>--- conflicted
+++ resolved
@@ -87,11 +87,8 @@
                 EventFederationStore,
                 MediaRepositoryStore,
                 RejectionsStore,
-<<<<<<< HEAD
-=======
                 PusherStore,
                 PushRuleStore
->>>>>>> f7b84eb9
                 ):
 
     def __init__(self, hs):
