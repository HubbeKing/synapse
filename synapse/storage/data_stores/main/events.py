# -*- coding: utf-8 -*-
# Copyright 2014-2016 OpenMarket Ltd
# Copyright 2018-2019 New Vector Ltd
# Copyright 2019 The Matrix.org Foundation C.I.C.
#
# Licensed under the Apache License, Version 2.0 (the "License");
# you may not use this file except in compliance with the License.
# You may obtain a copy of the License at
#
#     http://www.apache.org/licenses/LICENSE-2.0
#
# Unless required by applicable law or agreed to in writing, software
# distributed under the License is distributed on an "AS IS" BASIS,
# WITHOUT WARRANTIES OR CONDITIONS OF ANY KIND, either express or implied.
# See the License for the specific language governing permissions and
# limitations under the License.

import itertools
import logging
from collections import Counter as c_counter, OrderedDict, namedtuple
from functools import wraps

from six import iteritems, text_type
from six.moves import range

from canonicaljson import json
from prometheus_client import Counter

from twisted.internet import defer

import synapse.metrics
from synapse.api.constants import EventContentFields, EventTypes, RelationTypes
from synapse.api.errors import SynapseError
from synapse.events import EventBase  # noqa: F401
from synapse.events.snapshot import EventContext  # noqa: F401
from synapse.events.utils import prune_event_dict
from synapse.logging.utils import log_function
from synapse.metrics import BucketCollector
from synapse.metrics.background_process_metrics import run_as_background_process
from synapse.storage._base import make_in_list_sql_clause
from synapse.storage.background_updates import BackgroundUpdateStore
from synapse.storage.data_stores.main.event_federation import EventFederationStore
from synapse.storage.data_stores.main.events_worker import EventsWorkerStore
from synapse.storage.data_stores.main.state import StateGroupWorkerStore
from synapse.types import RoomStreamToken, get_domain_from_id
from synapse.util import batch_iter
from synapse.util.caches.descriptors import cached, cachedInlineCallbacks
from synapse.util.frozenutils import frozendict_json_encoder

logger = logging.getLogger(__name__)

persist_event_counter = Counter("synapse_storage_events_persisted_events", "")
event_counter = Counter(
    "synapse_storage_events_persisted_events_sep",
    "",
    ["type", "origin_type", "origin_entity"],
)


def encode_json(json_object):
    """
    Encode a Python object as JSON and return it in a Unicode string.
    """
    out = frozendict_json_encoder.encode(json_object)
    if isinstance(out, bytes):
        out = out.decode("utf8")
    return out


_EventCacheEntry = namedtuple("_EventCacheEntry", ("event", "redacted_event"))


def _retry_on_integrity_error(func):
    """Wraps a database function so that it gets retried on IntegrityError,
    with `delete_existing=True` passed in.

    Args:
        func: function that returns a Deferred and accepts a `delete_existing` arg
    """

    @wraps(func)
    @defer.inlineCallbacks
    def f(self, *args, **kwargs):
        try:
            res = yield func(self, *args, delete_existing=False, **kwargs)
        except self.database_engine.module.IntegrityError:
            logger.exception("IntegrityError, retrying.")
            res = yield func(self, *args, delete_existing=True, **kwargs)
        return res

    return f


# inherits from EventFederationStore so that we can call _update_backward_extremities
# and _handle_mult_prev_events (though arguably those could both be moved in here)
class EventsStore(
    StateGroupWorkerStore,
    EventFederationStore,
    EventsWorkerStore,
    BackgroundUpdateStore,
):
    def __init__(self, db_conn, hs):
        super(EventsStore, self).__init__(db_conn, hs)

        # Collect metrics on the number of forward extremities that exist.
        # Counter of number of extremities to count
        self._current_forward_extremities_amount = c_counter()

        BucketCollector(
            "synapse_forward_extremities",
            lambda: self._current_forward_extremities_amount,
            buckets=[1, 2, 3, 5, 7, 10, 15, 20, 50, 100, 200, 500, "+Inf"],
        )

        # Read the extrems every 60 minutes
        def read_forward_extremities():
            # run as a background process to make sure that the database transactions
            # have a logcontext to report to
            return run_as_background_process(
                "read_forward_extremities", self._read_forward_extremities
            )

        hs.get_clock().looping_call(read_forward_extremities, 60 * 60 * 1000)

        def _censor_redactions():
            return run_as_background_process(
                "_censor_redactions", self._censor_redactions
            )

        if self.hs.config.redaction_retention_period is not None:
            hs.get_clock().looping_call(_censor_redactions, 5 * 60 * 1000)

        self._ephemeral_messages_enabled = hs.config.enable_ephemeral_messages

    @defer.inlineCallbacks
    def _read_forward_extremities(self):
        def fetch(txn):
            txn.execute(
                """
                select count(*) c from event_forward_extremities
                group by room_id
                """
            )
            return txn.fetchall()

        res = yield self.runInteraction("read_forward_extremities", fetch)
        self._current_forward_extremities_amount = c_counter(list(x[0] for x in res))

    @_retry_on_integrity_error
    @defer.inlineCallbacks
    def _persist_events_and_state_updates(
        self,
        events_and_contexts,
        current_state_for_room,
        state_delta_for_room,
        new_forward_extremeties,
        backfilled=False,
        delete_existing=False,
    ):
        """Persist a set of events alongside updates to the current state and
        forward extremities tables.

        Args:
            events_and_contexts (list[(EventBase, EventContext)]):
            current_state_for_room (dict[str, dict]): Map from room_id to the
                current state of the room based on forward extremities
            state_delta_for_room (dict[str, tuple]): Map from room_id to tuple
                of `(to_delete, to_insert)` where to_delete is a list
                of type/state keys to remove from current state, and to_insert
                is a map (type,key)->event_id giving the state delta in each
                room.
            new_forward_extremities (dict[str, list[str]]): Map from room_id
                to list of event IDs that are the new forward extremities of
                the room.
            backfilled (bool)
            delete_existing (bool):

        Returns:
            Deferred: resolves when the events have been persisted
        """

        # We want to calculate the stream orderings as late as possible, as
        # we only notify after all events with a lesser stream ordering have
        # been persisted. I.e. if we spend 10s inside the with block then
        # that will delay all subsequent events from being notified about.
        # Hence why we do it down here rather than wrapping the entire
        # function.
        #
        # Its safe to do this after calculating the state deltas etc as we
        # only need to protect the *persistence* of the events. This is to
        # ensure that queries of the form "fetch events since X" don't
        # return events and stream positions after events that are still in
        # flight, as otherwise subsequent requests "fetch event since Y"
        # will not return those events.
        #
        # Note: Multiple instances of this function cannot be in flight at
        # the same time for the same room.
        if backfilled:
            stream_ordering_manager = self._backfill_id_gen.get_next_mult(
                len(events_and_contexts)
            )
        else:
            stream_ordering_manager = self._stream_id_gen.get_next_mult(
                len(events_and_contexts)
            )

        with stream_ordering_manager as stream_orderings:
            for (event, context), stream in zip(events_and_contexts, stream_orderings):
                event.internal_metadata.stream_ordering = stream

            yield self.runInteraction(
                "persist_events",
                self._persist_events_txn,
                events_and_contexts=events_and_contexts,
                backfilled=backfilled,
                delete_existing=delete_existing,
                state_delta_for_room=state_delta_for_room,
                new_forward_extremeties=new_forward_extremeties,
            )
            persist_event_counter.inc(len(events_and_contexts))

            if not backfilled:
                # backfilled events have negative stream orderings, so we don't
                # want to set the event_persisted_position to that.
                synapse.metrics.event_persisted_position.set(
                    events_and_contexts[-1][0].internal_metadata.stream_ordering
                )

            for event, context in events_and_contexts:
                if context.app_service:
                    origin_type = "local"
                    origin_entity = context.app_service.id
                elif self.hs.is_mine_id(event.sender):
                    origin_type = "local"
                    origin_entity = "*client*"
                else:
                    origin_type = "remote"
                    origin_entity = get_domain_from_id(event.sender)

                event_counter.labels(event.type, origin_type, origin_entity).inc()

            for room_id, new_state in iteritems(current_state_for_room):
                self.get_current_state_ids.prefill((room_id,), new_state)

            for room_id, latest_event_ids in iteritems(new_forward_extremeties):
                self.get_latest_event_ids_in_room.prefill(
                    (room_id,), list(latest_event_ids)
                )

    @defer.inlineCallbacks
    def _get_events_which_are_prevs(self, event_ids):
        """Filter the supplied list of event_ids to get those which are prev_events of
        existing (non-outlier/rejected) events.

        Args:
            event_ids (Iterable[str]): event ids to filter

        Returns:
            Deferred[List[str]]: filtered event ids
        """
        results = []

        def _get_events_which_are_prevs_txn(txn, batch):
            sql = """
            SELECT prev_event_id, internal_metadata
            FROM event_edges
                INNER JOIN events USING (event_id)
                LEFT JOIN rejections USING (event_id)
                LEFT JOIN event_json USING (event_id)
            WHERE
                NOT events.outlier
                AND rejections.event_id IS NULL
                AND
            """

            clause, args = make_in_list_sql_clause(
                self.database_engine, "prev_event_id", batch
            )

            txn.execute(sql + clause, args)
            results.extend(r[0] for r in txn if not json.loads(r[1]).get("soft_failed"))

        for chunk in batch_iter(event_ids, 100):
            yield self.runInteraction(
                "_get_events_which_are_prevs", _get_events_which_are_prevs_txn, chunk
            )

        return results

    @defer.inlineCallbacks
    def _get_prevs_before_rejected(self, event_ids):
        """Get soft-failed ancestors to remove from the extremities.

        Given a set of events, find all those that have been soft-failed or
        rejected. Returns those soft failed/rejected events and their prev
        events (whether soft-failed/rejected or not), and recurses up the
        prev-event graph until it finds no more soft-failed/rejected events.

        This is used to find extremities that are ancestors of new events, but
        are separated by soft failed events.

        Args:
            event_ids (Iterable[str]): Events to find prev events for. Note
                that these must have already been persisted.

        Returns:
            Deferred[set[str]]
        """

        # The set of event_ids to return. This includes all soft-failed events
        # and their prev events.
        existing_prevs = set()

        def _get_prevs_before_rejected_txn(txn, batch):
            to_recursively_check = batch

            while to_recursively_check:
                sql = """
                SELECT
                    event_id, prev_event_id, internal_metadata,
                    rejections.event_id IS NOT NULL
                FROM event_edges
                    INNER JOIN events USING (event_id)
                    LEFT JOIN rejections USING (event_id)
                    LEFT JOIN event_json USING (event_id)
                WHERE
                    NOT events.outlier
                    AND
                """

                clause, args = make_in_list_sql_clause(
                    self.database_engine, "event_id", to_recursively_check
                )

                txn.execute(sql + clause, args)
                to_recursively_check = []

                for event_id, prev_event_id, metadata, rejected in txn:
                    if prev_event_id in existing_prevs:
                        continue

                    soft_failed = json.loads(metadata).get("soft_failed")
                    if soft_failed or rejected:
                        to_recursively_check.append(prev_event_id)
                        existing_prevs.add(prev_event_id)

        for chunk in batch_iter(event_ids, 100):
            yield self.runInteraction(
                "_get_prevs_before_rejected", _get_prevs_before_rejected_txn, chunk
            )

        return existing_prevs

    @log_function
    def _persist_events_txn(
        self,
        txn,
        events_and_contexts,
        backfilled,
        delete_existing=False,
        state_delta_for_room={},
        new_forward_extremeties={},
    ):
        """Insert some number of room events into the necessary database tables.

        Rejected events are only inserted into the events table, the events_json table,
        and the rejections table. Things reading from those table will need to check
        whether the event was rejected.

        Args:
            txn (twisted.enterprise.adbapi.Connection): db connection
            events_and_contexts (list[(EventBase, EventContext)]):
                events to persist
            backfilled (bool): True if the events were backfilled
            delete_existing (bool): True to purge existing table rows for the
                events from the database. This is useful when retrying due to
                IntegrityError.
            state_delta_for_room (dict[str, (list, dict)]):
                The current-state delta for each room. For each room, a tuple
                (to_delete, to_insert), being a list of type/state keys to be
                removed from the current state, and a state set to be added to
                the current state.
            new_forward_extremeties (dict[str, list[str]]):
                The new forward extremities for each room. For each room, a
                list of the event ids which are the forward extremities.

        """
        all_events_and_contexts = events_and_contexts

        min_stream_order = events_and_contexts[0][0].internal_metadata.stream_ordering
        max_stream_order = events_and_contexts[-1][0].internal_metadata.stream_ordering

        self._update_forward_extremities_txn(
            txn,
            new_forward_extremities=new_forward_extremeties,
            max_stream_order=max_stream_order,
        )

        # Ensure that we don't have the same event twice.
        events_and_contexts = self._filter_events_and_contexts_for_duplicates(
            events_and_contexts
        )

        self._update_room_depths_txn(
            txn, events_and_contexts=events_and_contexts, backfilled=backfilled
        )

        # _update_outliers_txn filters out any events which have already been
        # persisted, and returns the filtered list.
        events_and_contexts = self._update_outliers_txn(
            txn, events_and_contexts=events_and_contexts
        )

        # From this point onwards the events are only events that we haven't
        # seen before.

        if delete_existing:
            # For paranoia reasons, we go and delete all the existing entries
            # for these events so we can reinsert them.
            # This gets around any problems with some tables already having
            # entries.
            self._delete_existing_rows_txn(txn, events_and_contexts=events_and_contexts)

        self._store_event_txn(txn, events_and_contexts=events_and_contexts)

        # Insert into event_to_state_groups.
        self._store_event_state_mappings_txn(txn, events_and_contexts)

        # We want to store event_auth mappings for rejected events, as they're
        # used in state res v2.
        # This is only necessary if the rejected event appears in an accepted
        # event's auth chain, but its easier for now just to store them (and
        # it doesn't take much storage compared to storing the entire event
        # anyway).
        self.simple_insert_many_txn(
            txn,
            table="event_auth",
            values=[
                {
                    "event_id": event.event_id,
                    "room_id": event.room_id,
                    "auth_id": auth_id,
                }
                for event, _ in events_and_contexts
                for auth_id in event.auth_event_ids()
                if event.is_state()
            ],
        )

        # _store_rejected_events_txn filters out any events which were
        # rejected, and returns the filtered list.
        events_and_contexts = self._store_rejected_events_txn(
            txn, events_and_contexts=events_and_contexts
        )

        # From this point onwards the events are only ones that weren't
        # rejected.

        self._update_metadata_tables_txn(
            txn,
            events_and_contexts=events_and_contexts,
            all_events_and_contexts=all_events_and_contexts,
            backfilled=backfilled,
        )

        # We call this last as it assumes we've inserted the events into
        # room_memberships, where applicable.
        self._update_current_state_txn(txn, state_delta_for_room, min_stream_order)

    def _update_current_state_txn(self, txn, state_delta_by_room, stream_id):
        for room_id, current_state_tuple in iteritems(state_delta_by_room):
            to_delete, to_insert = current_state_tuple

            # First we add entries to the current_state_delta_stream. We
            # do this before updating the current_state_events table so
            # that we can use it to calculate the `prev_event_id`. (This
            # allows us to not have to pull out the existing state
            # unnecessarily).
            #
            # The stream_id for the update is chosen to be the minimum of the stream_ids
            # for the batch of the events that we are persisting; that means we do not
            # end up in a situation where workers see events before the
            # current_state_delta updates.
            #
            sql = """
                INSERT INTO current_state_delta_stream
                (stream_id, room_id, type, state_key, event_id, prev_event_id)
                SELECT ?, ?, ?, ?, ?, (
                    SELECT event_id FROM current_state_events
                    WHERE room_id = ? AND type = ? AND state_key = ?
                )
            """
            txn.executemany(
                sql,
                (
                    (
                        stream_id,
                        room_id,
                        etype,
                        state_key,
                        None,
                        room_id,
                        etype,
                        state_key,
                    )
                    for etype, state_key in to_delete
                    # We sanity check that we're deleting rather than updating
                    if (etype, state_key) not in to_insert
                ),
            )
            txn.executemany(
                sql,
                (
                    (
                        stream_id,
                        room_id,
                        etype,
                        state_key,
                        ev_id,
                        room_id,
                        etype,
                        state_key,
                    )
                    for (etype, state_key), ev_id in iteritems(to_insert)
                ),
            )

            # Now we actually update the current_state_events table

            txn.executemany(
                "DELETE FROM current_state_events"
                " WHERE room_id = ? AND type = ? AND state_key = ?",
                (
                    (room_id, etype, state_key)
                    for etype, state_key in itertools.chain(to_delete, to_insert)
                ),
            )

            # We include the membership in the current state table, hence we do
            # a lookup when we insert. This assumes that all events have already
            # been inserted into room_memberships.
            txn.executemany(
                """INSERT INTO current_state_events
                    (room_id, type, state_key, event_id, membership)
                VALUES (?, ?, ?, ?, (SELECT membership FROM room_memberships WHERE event_id = ?))
                """,
                [
                    (room_id, key[0], key[1], ev_id, ev_id)
                    for key, ev_id in iteritems(to_insert)
                ],
            )

            txn.call_after(
                self._curr_state_delta_stream_cache.entity_has_changed,
                room_id,
                stream_id,
            )

            # Invalidate the various caches

            # Figure out the changes of membership to invalidate the
            # `get_rooms_for_user` cache.
            # We find out which membership events we may have deleted
            # and which we have added, then we invlidate the caches for all
            # those users.
            members_changed = set(
                state_key
                for ev_type, state_key in itertools.chain(to_delete, to_insert)
                if ev_type == EventTypes.Member
            )

            for member in members_changed:
                txn.call_after(
                    self.get_rooms_for_user_with_stream_ordering.invalidate, (member,)
                )

            self._invalidate_state_caches_and_stream(txn, room_id, members_changed)

    def _update_forward_extremities_txn(
        self, txn, new_forward_extremities, max_stream_order
    ):
        for room_id, new_extrem in iteritems(new_forward_extremities):
            self.simple_delete_txn(
                txn, table="event_forward_extremities", keyvalues={"room_id": room_id}
            )
            txn.call_after(self.get_latest_event_ids_in_room.invalidate, (room_id,))

        self.simple_insert_many_txn(
            txn,
            table="event_forward_extremities",
            values=[
                {"event_id": ev_id, "room_id": room_id}
                for room_id, new_extrem in iteritems(new_forward_extremities)
                for ev_id in new_extrem
            ],
        )
        # We now insert into stream_ordering_to_exterm a mapping from room_id,
        # new stream_ordering to new forward extremeties in the room.
        # This allows us to later efficiently look up the forward extremeties
        # for a room before a given stream_ordering
        self.simple_insert_many_txn(
            txn,
            table="stream_ordering_to_exterm",
            values=[
                {
                    "room_id": room_id,
                    "event_id": event_id,
                    "stream_ordering": max_stream_order,
                }
                for room_id, new_extrem in iteritems(new_forward_extremities)
                for event_id in new_extrem
            ],
        )

    @classmethod
    def _filter_events_and_contexts_for_duplicates(cls, events_and_contexts):
        """Ensure that we don't have the same event twice.

        Pick the earliest non-outlier if there is one, else the earliest one.

        Args:
            events_and_contexts (list[(EventBase, EventContext)]):
        Returns:
            list[(EventBase, EventContext)]: filtered list
        """
        new_events_and_contexts = OrderedDict()
        for event, context in events_and_contexts:
            prev_event_context = new_events_and_contexts.get(event.event_id)
            if prev_event_context:
                if not event.internal_metadata.is_outlier():
                    if prev_event_context[0].internal_metadata.is_outlier():
                        # To ensure correct ordering we pop, as OrderedDict is
                        # ordered by first insertion.
                        new_events_and_contexts.pop(event.event_id, None)
                        new_events_and_contexts[event.event_id] = (event, context)
            else:
                new_events_and_contexts[event.event_id] = (event, context)
        return list(new_events_and_contexts.values())

    def _update_room_depths_txn(self, txn, events_and_contexts, backfilled):
        """Update min_depth for each room

        Args:
            txn (twisted.enterprise.adbapi.Connection): db connection
            events_and_contexts (list[(EventBase, EventContext)]): events
                we are persisting
            backfilled (bool): True if the events were backfilled
        """
        depth_updates = {}
        for event, context in events_and_contexts:
            # Remove the any existing cache entries for the event_ids
            txn.call_after(self._invalidate_get_event_cache, event.event_id)
            if not backfilled:
                txn.call_after(
                    self._events_stream_cache.entity_has_changed,
                    event.room_id,
                    event.internal_metadata.stream_ordering,
                )

            if not event.internal_metadata.is_outlier() and not context.rejected:
                depth_updates[event.room_id] = max(
                    event.depth, depth_updates.get(event.room_id, event.depth)
                )

        for room_id, depth in iteritems(depth_updates):
            self._update_min_depth_for_room_txn(txn, room_id, depth)

    def _update_outliers_txn(self, txn, events_and_contexts):
        """Update any outliers with new event info.

        This turns outliers into ex-outliers (unless the new event was
        rejected).

        Args:
            txn (twisted.enterprise.adbapi.Connection): db connection
            events_and_contexts (list[(EventBase, EventContext)]): events
                we are persisting

        Returns:
            list[(EventBase, EventContext)] new list, without events which
            are already in the events table.
        """
        txn.execute(
            "SELECT event_id, outlier FROM events WHERE event_id in (%s)"
            % (",".join(["?"] * len(events_and_contexts)),),
            [event.event_id for event, _ in events_and_contexts],
        )

        have_persisted = {event_id: outlier for event_id, outlier in txn}

        to_remove = set()
        for event, context in events_and_contexts:
            if event.event_id not in have_persisted:
                continue

            to_remove.add(event)

            if context.rejected:
                # If the event is rejected then we don't care if the event
                # was an outlier or not.
                continue

            outlier_persisted = have_persisted[event.event_id]
            if not event.internal_metadata.is_outlier() and outlier_persisted:
                # We received a copy of an event that we had already stored as
                # an outlier in the database. We now have some state at that
                # so we need to update the state_groups table with that state.

                # insert into event_to_state_groups.
                try:
                    self._store_event_state_mappings_txn(txn, ((event, context),))
                except Exception:
                    logger.exception("")
                    raise

                metadata_json = encode_json(event.internal_metadata.get_dict())

                sql = "UPDATE event_json SET internal_metadata = ? WHERE event_id = ?"
                txn.execute(sql, (metadata_json, event.event_id))

                # Add an entry to the ex_outlier_stream table to replicate the
                # change in outlier status to our workers.
                stream_order = event.internal_metadata.stream_ordering
                state_group_id = context.state_group
                self.simple_insert_txn(
                    txn,
                    table="ex_outlier_stream",
                    values={
                        "event_stream_ordering": stream_order,
                        "event_id": event.event_id,
                        "state_group": state_group_id,
                    },
                )

                sql = "UPDATE events SET outlier = ? WHERE event_id = ?"
                txn.execute(sql, (False, event.event_id))

                # Update the event_backward_extremities table now that this
                # event isn't an outlier any more.
                self._update_backward_extremeties(txn, [event])

        return [ec for ec in events_and_contexts if ec[0] not in to_remove]

    @classmethod
    def _delete_existing_rows_txn(cls, txn, events_and_contexts):
        if not events_and_contexts:
            # nothing to do here
            return

        logger.info("Deleting existing")

        for table in (
            "events",
            "event_auth",
            "event_json",
            "event_edges",
            "event_forward_extremities",
            "event_reference_hashes",
            "event_search",
            "event_to_state_groups",
            "local_invites",
            "state_events",
            "rejections",
            "redactions",
            "room_memberships",
        ):
            txn.executemany(
                "DELETE FROM %s WHERE event_id = ?" % (table,),
                [(ev.event_id,) for ev, _ in events_and_contexts],
            )

        for table in ("event_push_actions",):
            txn.executemany(
                "DELETE FROM %s WHERE room_id = ? AND event_id = ?" % (table,),
                [(ev.room_id, ev.event_id) for ev, _ in events_and_contexts],
            )

    def _store_event_txn(self, txn, events_and_contexts):
        """Insert new events into the event and event_json tables

        Args:
            txn (twisted.enterprise.adbapi.Connection): db connection
            events_and_contexts (list[(EventBase, EventContext)]): events
                we are persisting
        """

        if not events_and_contexts:
            # nothing to do here
            return

        def event_dict(event):
            d = event.get_dict()
            d.pop("redacted", None)
            d.pop("redacted_because", None)
            return d

        self.simple_insert_many_txn(
            txn,
            table="event_json",
            values=[
                {
                    "event_id": event.event_id,
                    "room_id": event.room_id,
                    "internal_metadata": encode_json(
                        event.internal_metadata.get_dict()
                    ),
                    "json": encode_json(event_dict(event)),
                    "format_version": event.format_version,
                }
                for event, _ in events_and_contexts
            ],
        )

        self.simple_insert_many_txn(
            txn,
            table="events",
            values=[
                {
                    "stream_ordering": event.internal_metadata.stream_ordering,
                    "topological_ordering": event.depth,
                    "depth": event.depth,
                    "event_id": event.event_id,
                    "room_id": event.room_id,
                    "type": event.type,
                    "processed": True,
                    "outlier": event.internal_metadata.is_outlier(),
                    "origin_server_ts": int(event.origin_server_ts),
                    "received_ts": self._clock.time_msec(),
                    "sender": event.sender,
                    "contains_url": (
                        "url" in event.content
                        and isinstance(event.content["url"], text_type)
                    ),
                }
                for event, _ in events_and_contexts
            ],
        )

        for event, _ in events_and_contexts:
            if not event.internal_metadata.is_redacted():
                # If we're persisting an unredacted event we go and ensure
                # that we mark any redactions that reference this event as
                # requiring censoring.
                self.simple_update_txn(
                    txn,
                    table="redactions",
                    keyvalues={"redacts": event.event_id},
                    updatevalues={"have_censored": False},
                )

    def _store_rejected_events_txn(self, txn, events_and_contexts):
        """Add rows to the 'rejections' table for received events which were
        rejected

        Args:
            txn (twisted.enterprise.adbapi.Connection): db connection
            events_and_contexts (list[(EventBase, EventContext)]): events
                we are persisting

        Returns:
            list[(EventBase, EventContext)] new list, without the rejected
                events.
        """
        # Remove the rejected events from the list now that we've added them
        # to the events table and the events_json table.
        to_remove = set()
        for event, context in events_and_contexts:
            if context.rejected:
                # Insert the event_id into the rejections table
                self._store_rejections_txn(txn, event.event_id, context.rejected)
                to_remove.add(event)

        return [ec for ec in events_and_contexts if ec[0] not in to_remove]

    def _update_metadata_tables_txn(
        self, txn, events_and_contexts, all_events_and_contexts, backfilled
    ):
        """Update all the miscellaneous tables for new events

        Args:
            txn (twisted.enterprise.adbapi.Connection): db connection
            events_and_contexts (list[(EventBase, EventContext)]): events
                we are persisting
            all_events_and_contexts (list[(EventBase, EventContext)]): all
                events that we were going to persist. This includes events
                we've already persisted, etc, that wouldn't appear in
                events_and_context.
            backfilled (bool): True if the events were backfilled
        """

        # Insert all the push actions into the event_push_actions table.
        self._set_push_actions_for_event_and_users_txn(
            txn,
            events_and_contexts=events_and_contexts,
            all_events_and_contexts=all_events_and_contexts,
        )

        if not events_and_contexts:
            # nothing to do here
            return

        for event, context in events_and_contexts:
            if event.type == EventTypes.Redaction and event.redacts is not None:
                # Remove the entries in the event_push_actions table for the
                # redacted event.
                self._remove_push_actions_for_event_id_txn(
                    txn, event.room_id, event.redacts
                )

                # Remove from relations table.
                self._handle_redaction(txn, event.redacts)

        # Update the event_forward_extremities, event_backward_extremities and
        # event_edges tables.
        self._handle_mult_prev_events(
            txn, events=[event for event, _ in events_and_contexts]
        )

        for event, _ in events_and_contexts:
            if event.type == EventTypes.Name:
                # Insert into the event_search table.
                self._store_room_name_txn(txn, event)
            elif event.type == EventTypes.Topic:
                # Insert into the event_search table.
                self._store_room_topic_txn(txn, event)
            elif event.type == EventTypes.Message:
                # Insert into the event_search table.
                self._store_room_message_txn(txn, event)
            elif event.type == EventTypes.Redaction:
                # Insert into the redactions table.
                self._store_redaction(txn, event)
            elif event.type == EventTypes.Retention:
                # Update the room_retention table.
                self._store_retention_policy_for_room_txn(txn, event)

            self._handle_event_relations(txn, event)
            self._store_labels_txn(txn, event)

            if self._ephemeral_messages_enabled:
                # If there's an expiry timestamp on the event, store it.
                expiry_ts = event.content.get(EventContentFields.SELF_DESTRUCT_AFTER)
                if isinstance(expiry_ts, int) and not event.is_state():
                    self._insert_event_expiry_txn(txn, event.event_id, expiry_ts)

        # Insert into the room_memberships table.
        self._store_room_members_txn(
            txn,
            [
                event
                for event, _ in events_and_contexts
                if event.type == EventTypes.Member
            ],
            backfilled=backfilled,
        )

        # Insert event_reference_hashes table.
        self._store_event_reference_hashes_txn(
            txn, [event for event, _ in events_and_contexts]
        )

        state_events_and_contexts = [
            ec for ec in events_and_contexts if ec[0].is_state()
        ]

        state_values = []
        for event, context in state_events_and_contexts:
            vals = {
                "event_id": event.event_id,
                "room_id": event.room_id,
                "type": event.type,
                "state_key": event.state_key,
            }

            # TODO: How does this work with backfilling?
            if hasattr(event, "replaces_state"):
                vals["prev_state"] = event.replaces_state

            state_values.append(vals)

        self.simple_insert_many_txn(txn, table="state_events", values=state_values)

        # Prefill the event cache
        self._add_to_cache(txn, events_and_contexts)

    def _add_to_cache(self, txn, events_and_contexts):
        to_prefill = []

        rows = []
        N = 200
        for i in range(0, len(events_and_contexts), N):
            ev_map = {e[0].event_id: e[0] for e in events_and_contexts[i : i + N]}
            if not ev_map:
                break

            sql = (
                "SELECT "
                " e.event_id as event_id, "
                " r.redacts as redacts,"
                " rej.event_id as rejects "
                " FROM events as e"
                " LEFT JOIN rejections as rej USING (event_id)"
                " LEFT JOIN redactions as r ON e.event_id = r.redacts"
                " WHERE "
            )

            clause, args = make_in_list_sql_clause(
                self.database_engine, "e.event_id", list(ev_map)
            )

            txn.execute(sql + clause, args)
            rows = self.cursor_to_dict(txn)
            for row in rows:
                event = ev_map[row["event_id"]]
                if not row["rejects"] and not row["redacts"]:
                    to_prefill.append(
                        _EventCacheEntry(event=event, redacted_event=None)
                    )

        def prefill():
            for cache_entry in to_prefill:
                self._get_event_cache.prefill((cache_entry[0].event_id,), cache_entry)

        txn.call_after(prefill)

    def _store_redaction(self, txn, event):
        # invalidate the cache for the redacted event
        txn.call_after(self._invalidate_get_event_cache, event.redacts)

        self.simple_insert_txn(
            txn,
            table="redactions",
            values={
                "event_id": event.event_id,
                "redacts": event.redacts,
                "received_ts": self._clock.time_msec(),
            },
        )

    @defer.inlineCallbacks
    def _censor_redactions(self):
        """Censors all redactions older than the configured period that haven't
        been censored yet.

        By censor we mean update the event_json table with the redacted event.

        Returns:
            Deferred
        """

        if self.hs.config.redaction_retention_period is None:
            return

        before_ts = self._clock.time_msec() - self.hs.config.redaction_retention_period

        # We fetch all redactions that:
        #   1. point to an event we have,
        #   2. has a received_ts from before the cut off, and
        #   3. we haven't yet censored.
        #
        # This is limited to 100 events to ensure that we don't try and do too
        # much at once. We'll get called again so this should eventually catch
        # up.
        sql = """
            SELECT redactions.event_id, redacts FROM redactions
            LEFT JOIN events AS original_event ON (
                redacts = original_event.event_id
            )
            WHERE NOT have_censored
            AND redactions.received_ts <= ?
            ORDER BY redactions.received_ts ASC
            LIMIT ?
        """

        rows = yield self.execute("_censor_redactions_fetch", None, sql, before_ts, 100)

        updates = []

        for redaction_id, event_id in rows:
            redaction_event = yield self.get_event(redaction_id, allow_none=True)
            original_event = yield self.get_event(
                event_id, allow_rejected=True, allow_none=True
            )

            # The SQL above ensures that we have both the redaction and
            # original event, so if the `get_event` calls return None it
            # means that the redaction wasn't allowed. Either way we know that
            # the result won't change so we mark the fact that we've checked.
            if (
                redaction_event
                and original_event
                and original_event.internal_metadata.is_redacted()
            ):
                # Redaction was allowed
                pruned_json = encode_json(prune_event_dict(original_event.get_dict()))
            else:
                # Redaction wasn't allowed
                pruned_json = None

            updates.append((redaction_id, event_id, pruned_json))

        def _update_censor_txn(txn):
            for redaction_id, event_id, pruned_json in updates:
                if pruned_json:
                    self._censor_event_txn(txn, event_id, pruned_json)

                self.simple_update_one_txn(
                    txn,
                    table="redactions",
                    keyvalues={"event_id": redaction_id},
                    updatevalues={"have_censored": True},
                )

        yield self.runInteraction("_update_censor_txn", _update_censor_txn)

    def _censor_event_txn(self, txn, event_id, pruned_json):
        """Censor an event by replacing its JSON in the event_json table with the
        provided pruned JSON.

        Args:
            txn (LoggingTransaction): The database transaction.
            event_id (str): The ID of the event to censor.
            pruned_json (str): The pruned JSON
        """
        self.simple_update_one_txn(
            txn,
            table="event_json",
            keyvalues={"event_id": event_id},
            updatevalues={"json": pruned_json},
        )

    @defer.inlineCallbacks
    def count_daily_messages(self):
        """
        Returns an estimate of the number of messages sent in the last day.

        If it has been significantly less or more than one day since the last
        call to this function, it will return None.
        """

        def _count_messages(txn):
            sql = """
                SELECT COALESCE(COUNT(*), 0) FROM events
                WHERE type = 'm.room.message'
                AND stream_ordering > ?
            """
            txn.execute(sql, (self.stream_ordering_day_ago,))
            (count,) = txn.fetchone()
            return count

        ret = yield self.runInteraction("count_messages", _count_messages)
        return ret

    @defer.inlineCallbacks
    def count_daily_sent_messages(self):
        def _count_messages(txn):
            # This is good enough as if you have silly characters in your own
            # hostname then thats your own fault.
            like_clause = "%:" + self.hs.hostname

            sql = """
                SELECT COALESCE(COUNT(*), 0) FROM events
                WHERE type = 'm.room.message'
                    AND sender LIKE ?
                AND stream_ordering > ?
            """

            txn.execute(sql, (like_clause, self.stream_ordering_day_ago))
            (count,) = txn.fetchone()
            return count

        ret = yield self.runInteraction("count_daily_sent_messages", _count_messages)
        return ret

    @defer.inlineCallbacks
    def count_daily_active_rooms(self):
        def _count(txn):
            sql = """
                SELECT COALESCE(COUNT(DISTINCT room_id), 0) FROM events
                WHERE type = 'm.room.message'
                AND stream_ordering > ?
            """
            txn.execute(sql, (self.stream_ordering_day_ago,))
            (count,) = txn.fetchone()
            return count

        ret = yield self.runInteraction("count_daily_active_rooms", _count)
        return ret

    def get_current_backfill_token(self):
        """The current minimum token that backfilled events have reached"""
        return -self._backfill_id_gen.get_current_token()

    def get_current_events_token(self):
        """The current maximum token that events have reached"""
        return self._stream_id_gen.get_current_token()

    def get_all_new_forward_event_rows(self, last_id, current_id, limit):
        if last_id == current_id:
            return defer.succeed([])

        def get_all_new_forward_event_rows(txn):
            sql = (
                "SELECT e.stream_ordering, e.event_id, e.room_id, e.type,"
                " state_key, redacts, relates_to_id"
                " FROM events AS e"
                " LEFT JOIN redactions USING (event_id)"
                " LEFT JOIN state_events USING (event_id)"
                " LEFT JOIN event_relations USING (event_id)"
                " WHERE ? < stream_ordering AND stream_ordering <= ?"
                " ORDER BY stream_ordering ASC"
                " LIMIT ?"
            )
            txn.execute(sql, (last_id, current_id, limit))
            new_event_updates = txn.fetchall()

            if len(new_event_updates) == limit:
                upper_bound = new_event_updates[-1][0]
            else:
                upper_bound = current_id

            sql = (
                "SELECT event_stream_ordering, e.event_id, e.room_id, e.type,"
                " state_key, redacts, relates_to_id"
                " FROM events AS e"
                " INNER JOIN ex_outlier_stream USING (event_id)"
                " LEFT JOIN redactions USING (event_id)"
                " LEFT JOIN state_events USING (event_id)"
                " LEFT JOIN event_relations USING (event_id)"
                " WHERE ? < event_stream_ordering"
                " AND event_stream_ordering <= ?"
                " ORDER BY event_stream_ordering DESC"
            )
            txn.execute(sql, (last_id, upper_bound))
            new_event_updates.extend(txn)

            return new_event_updates

        return self.runInteraction(
            "get_all_new_forward_event_rows", get_all_new_forward_event_rows
        )

    def get_all_new_backfill_event_rows(self, last_id, current_id, limit):
        if last_id == current_id:
            return defer.succeed([])

        def get_all_new_backfill_event_rows(txn):
            sql = (
                "SELECT -e.stream_ordering, e.event_id, e.room_id, e.type,"
                " state_key, redacts, relates_to_id"
                " FROM events AS e"
                " LEFT JOIN redactions USING (event_id)"
                " LEFT JOIN state_events USING (event_id)"
                " LEFT JOIN event_relations USING (event_id)"
                " WHERE ? > stream_ordering AND stream_ordering >= ?"
                " ORDER BY stream_ordering ASC"
                " LIMIT ?"
            )
            txn.execute(sql, (-last_id, -current_id, limit))
            new_event_updates = txn.fetchall()

            if len(new_event_updates) == limit:
                upper_bound = new_event_updates[-1][0]
            else:
                upper_bound = current_id

            sql = (
                "SELECT -event_stream_ordering, e.event_id, e.room_id, e.type,"
                " state_key, redacts, relates_to_id"
                " FROM events AS e"
                " INNER JOIN ex_outlier_stream USING (event_id)"
                " LEFT JOIN redactions USING (event_id)"
                " LEFT JOIN state_events USING (event_id)"
                " LEFT JOIN event_relations USING (event_id)"
                " WHERE ? > event_stream_ordering"
                " AND event_stream_ordering >= ?"
                " ORDER BY event_stream_ordering DESC"
            )
            txn.execute(sql, (-last_id, -upper_bound))
            new_event_updates.extend(txn.fetchall())

            return new_event_updates

        return self.runInteraction(
            "get_all_new_backfill_event_rows", get_all_new_backfill_event_rows
        )

    @cached(num_args=5, max_entries=10)
    def get_all_new_events(
        self,
        last_backfill_id,
        last_forward_id,
        current_backfill_id,
        current_forward_id,
        limit,
    ):
        """Get all the new events that have arrived at the server either as
        new events or as backfilled events"""
        have_backfill_events = last_backfill_id != current_backfill_id
        have_forward_events = last_forward_id != current_forward_id

        if not have_backfill_events and not have_forward_events:
            return defer.succeed(AllNewEventsResult([], [], [], [], []))

        def get_all_new_events_txn(txn):
            sql = (
                "SELECT e.stream_ordering, e.event_id, e.room_id, e.type,"
                " state_key, redacts"
                " FROM events AS e"
                " LEFT JOIN redactions USING (event_id)"
                " LEFT JOIN state_events USING (event_id)"
                " WHERE ? < stream_ordering AND stream_ordering <= ?"
                " ORDER BY stream_ordering ASC"
                " LIMIT ?"
            )
            if have_forward_events:
                txn.execute(sql, (last_forward_id, current_forward_id, limit))
                new_forward_events = txn.fetchall()

                if len(new_forward_events) == limit:
                    upper_bound = new_forward_events[-1][0]
                else:
                    upper_bound = current_forward_id

                sql = (
                    "SELECT event_stream_ordering, event_id, state_group"
                    " FROM ex_outlier_stream"
                    " WHERE ? > event_stream_ordering"
                    " AND event_stream_ordering >= ?"
                    " ORDER BY event_stream_ordering DESC"
                )
                txn.execute(sql, (last_forward_id, upper_bound))
                forward_ex_outliers = txn.fetchall()
            else:
                new_forward_events = []
                forward_ex_outliers = []

            sql = (
                "SELECT -e.stream_ordering, e.event_id, e.room_id, e.type,"
                " state_key, redacts"
                " FROM events AS e"
                " LEFT JOIN redactions USING (event_id)"
                " LEFT JOIN state_events USING (event_id)"
                " WHERE ? > stream_ordering AND stream_ordering >= ?"
                " ORDER BY stream_ordering DESC"
                " LIMIT ?"
            )
            if have_backfill_events:
                txn.execute(sql, (-last_backfill_id, -current_backfill_id, limit))
                new_backfill_events = txn.fetchall()

                if len(new_backfill_events) == limit:
                    upper_bound = new_backfill_events[-1][0]
                else:
                    upper_bound = current_backfill_id

                sql = (
                    "SELECT -event_stream_ordering, event_id, state_group"
                    " FROM ex_outlier_stream"
                    " WHERE ? > event_stream_ordering"
                    " AND event_stream_ordering >= ?"
                    " ORDER BY event_stream_ordering DESC"
                )
                txn.execute(sql, (-last_backfill_id, -upper_bound))
                backward_ex_outliers = txn.fetchall()
            else:
                new_backfill_events = []
                backward_ex_outliers = []

            return AllNewEventsResult(
                new_forward_events,
                new_backfill_events,
                forward_ex_outliers,
                backward_ex_outliers,
            )

        return self.runInteraction("get_all_new_events", get_all_new_events_txn)

    def purge_history(self, room_id, token, delete_local_events):
        """Deletes room history before a certain point

        Args:
            room_id (str):

            token (str): A topological token to delete events before

            delete_local_events (bool):
                if True, we will delete local events as well as remote ones
                (instead of just marking them as outliers and deleting their
                state groups).

        Returns:
            Deferred[set[int]]: The set of state groups that are referenced by
            deleted events.
        """

        return self.runInteraction(
            "purge_history",
            self._purge_history_txn,
            room_id,
            token,
            delete_local_events,
        )

    def _purge_history_txn(self, txn, room_id, token_str, delete_local_events):
        token = RoomStreamToken.parse(token_str)

        # Tables that should be pruned:
        #     event_auth
        #     event_backward_extremities
        #     event_edges
        #     event_forward_extremities
        #     event_json
        #     event_push_actions
        #     event_reference_hashes
        #     event_search
        #     event_to_state_groups
        #     events
        #     rejections
        #     room_depth
        #     state_groups
        #     state_groups_state

        # we will build a temporary table listing the events so that we don't
        # have to keep shovelling the list back and forth across the
        # connection. Annoyingly the python sqlite driver commits the
        # transaction on CREATE, so let's do this first.
        #
        # furthermore, we might already have the table from a previous (failed)
        # purge attempt, so let's drop the table first.

        txn.execute("DROP TABLE IF EXISTS events_to_purge")

        txn.execute(
            "CREATE TEMPORARY TABLE events_to_purge ("
            "    event_id TEXT NOT NULL,"
            "    should_delete BOOLEAN NOT NULL"
            ")"
        )

        # First ensure that we're not about to delete all the forward extremeties
        txn.execute(
            "SELECT e.event_id, e.depth FROM events as e "
            "INNER JOIN event_forward_extremities as f "
            "ON e.event_id = f.event_id "
            "AND e.room_id = f.room_id "
            "WHERE f.room_id = ?",
            (room_id,),
        )
        rows = txn.fetchall()
        max_depth = max(row[1] for row in rows)

        if max_depth < token.topological:
            # We need to ensure we don't delete all the events from the database
            # otherwise we wouldn't be able to send any events (due to not
            # having any backwards extremeties)
            raise SynapseError(
                400, "topological_ordering is greater than forward extremeties"
            )

        logger.info("[purge] looking for events to delete")

        should_delete_expr = "state_key IS NULL"
        should_delete_params = ()
        if not delete_local_events:
            should_delete_expr += " AND event_id NOT LIKE ?"

            # We include the parameter twice since we use the expression twice
            should_delete_params += ("%:" + self.hs.hostname, "%:" + self.hs.hostname)

        should_delete_params += (room_id, token.topological)

        # Note that we insert events that are outliers and aren't going to be
        # deleted, as nothing will happen to them.
        txn.execute(
            "INSERT INTO events_to_purge"
            " SELECT event_id, %s"
            " FROM events AS e LEFT JOIN state_events USING (event_id)"
            " WHERE (NOT outlier OR (%s)) AND e.room_id = ? AND topological_ordering < ?"
            % (should_delete_expr, should_delete_expr),
            should_delete_params,
        )

        # We create the indices *after* insertion as that's a lot faster.

        # create an index on should_delete because later we'll be looking for
        # the should_delete / shouldn't_delete subsets
        txn.execute(
            "CREATE INDEX events_to_purge_should_delete"
            " ON events_to_purge(should_delete)"
        )

        # We do joins against events_to_purge for e.g. calculating state
        # groups to purge, etc., so lets make an index.
        txn.execute("CREATE INDEX events_to_purge_id ON events_to_purge(event_id)")

        txn.execute("SELECT event_id, should_delete FROM events_to_purge")
        event_rows = txn.fetchall()
        logger.info(
            "[purge] found %i events before cutoff, of which %i can be deleted",
            len(event_rows),
            sum(1 for e in event_rows if e[1]),
        )

        logger.info("[purge] Finding new backward extremities")

        # We calculate the new entries for the backward extremeties by finding
        # events to be purged that are pointed to by events we're not going to
        # purge.
        txn.execute(
            "SELECT DISTINCT e.event_id FROM events_to_purge AS e"
            " INNER JOIN event_edges AS ed ON e.event_id = ed.prev_event_id"
            " LEFT JOIN events_to_purge AS ep2 ON ed.event_id = ep2.event_id"
            " WHERE ep2.event_id IS NULL"
        )
        new_backwards_extrems = txn.fetchall()

        logger.info("[purge] replacing backward extremities: %r", new_backwards_extrems)

        txn.execute(
            "DELETE FROM event_backward_extremities WHERE room_id = ?", (room_id,)
        )

        # Update backward extremeties
        txn.executemany(
            "INSERT INTO event_backward_extremities (room_id, event_id)"
            " VALUES (?, ?)",
            [(room_id, event_id) for event_id, in new_backwards_extrems],
        )

        logger.info("[purge] finding state groups referenced by deleted events")

        # Get all state groups that are referenced by events that are to be
        # deleted.
        txn.execute(
            """
            SELECT DISTINCT state_group FROM events_to_purge
            INNER JOIN event_to_state_groups USING (event_id)
        """
        )

        referenced_state_groups = set(sg for sg, in txn)
        logger.info(
            "[purge] found %i referenced state groups", len(referenced_state_groups)
        )

        logger.info("[purge] removing events from event_to_state_groups")
        txn.execute(
            "DELETE FROM event_to_state_groups "
            "WHERE event_id IN (SELECT event_id from events_to_purge)"
        )
        for event_id, _ in event_rows:
            txn.call_after(self._get_state_group_for_event.invalidate, (event_id,))

        # Delete all remote non-state events
        for table in (
            "events",
            "event_json",
            "event_auth",
            "event_edges",
            "event_forward_extremities",
            "event_reference_hashes",
            "event_search",
            "rejections",
        ):
            logger.info("[purge] removing events from %s", table)

            txn.execute(
                "DELETE FROM %s WHERE event_id IN ("
                "    SELECT event_id FROM events_to_purge WHERE should_delete"
                ")" % (table,)
            )

        # event_push_actions lacks an index on event_id, and has one on
        # (room_id, event_id) instead.
        for table in ("event_push_actions",):
            logger.info("[purge] removing events from %s", table)

            txn.execute(
                "DELETE FROM %s WHERE room_id = ? AND event_id IN ("
                "    SELECT event_id FROM events_to_purge WHERE should_delete"
                ")" % (table,),
                (room_id,),
            )

        # Mark all state and own events as outliers
        logger.info("[purge] marking remaining events as outliers")
        txn.execute(
            "UPDATE events SET outlier = ?"
            " WHERE event_id IN ("
            "    SELECT event_id FROM events_to_purge "
            "    WHERE NOT should_delete"
            ")",
            (True,),
        )

        # synapse tries to take out an exclusive lock on room_depth whenever it
        # persists events (because upsert), and once we run this update, we
        # will block that for the rest of our transaction.
        #
        # So, let's stick it at the end so that we don't block event
        # persistence.
        #
        # We do this by calculating the minimum depth of the backwards
        # extremities. However, the events in event_backward_extremities
        # are ones we don't have yet so we need to look at the events that
        # point to it via event_edges table.
        txn.execute(
            """
            SELECT COALESCE(MIN(depth), 0)
            FROM event_backward_extremities AS eb
            INNER JOIN event_edges AS eg ON eg.prev_event_id = eb.event_id
            INNER JOIN events AS e ON e.event_id = eg.event_id
            WHERE eb.room_id = ?
        """,
            (room_id,),
        )
        (min_depth,) = txn.fetchone()

        logger.info("[purge] updating room_depth to %d", min_depth)

        txn.execute(
            "UPDATE room_depth SET min_depth = ? WHERE room_id = ?",
            (min_depth, room_id),
        )

        # finally, drop the temp table. this will commit the txn in sqlite,
        # so make sure to keep this actually last.
        txn.execute("DROP TABLE events_to_purge")

        logger.info("[purge] done")

        return referenced_state_groups

    def purge_room(self, room_id):
        """Deletes all record of a room

        Args:
            room_id (str)

        Returns:
            Deferred[List[int]]: The list of state groups to delete.
        """

        return self.runInteraction("purge_room", self._purge_room_txn, room_id)

    def _purge_room_txn(self, txn, room_id):
        # First we fetch all the state groups that should be deleted, before
        # we delete that information.
        txn.execute(
            """
                SELECT DISTINCT state_group FROM events
                INNER JOIN event_to_state_groups USING(event_id)
                WHERE events.room_id = ?
            """,
            (room_id,),
        )

        state_groups = [row[0] for row in txn]

        # Now we delete tables which lack an index on room_id but have one on event_id
        for table in (
            "event_auth",
            "event_edges",
            "event_push_actions_staging",
            "event_reference_hashes",
            "event_relations",
            "event_to_state_groups",
            "redactions",
            "rejections",
            "state_events",
        ):
            logger.info("[purge] removing %s from %s", room_id, table)

            txn.execute(
                """
                DELETE FROM %s WHERE event_id IN (
                  SELECT event_id FROM events WHERE room_id=?
                )
                """
                % (table,),
                (room_id,),
            )

        # and finally, the tables with an index on room_id (or no useful index)
        for table in (
            "current_state_events",
            "event_backward_extremities",
            "event_forward_extremities",
            "event_json",
            "event_push_actions",
            "event_search",
            "events",
            "group_rooms",
            "public_room_list_stream",
            "receipts_graph",
            "receipts_linearized",
            "room_aliases",
            "room_depth",
            "room_memberships",
            "room_stats_state",
            "room_stats_current",
            "room_stats_historical",
            "room_stats_earliest_token",
            "rooms",
            "stream_ordering_to_exterm",
            "users_in_public_rooms",
            "users_who_share_private_rooms",
            # no useful index, but let's clear them anyway
            "appservice_room_list",
            "e2e_room_keys",
            "event_push_summary",
            "pusher_throttle",
            "group_summary_rooms",
            "local_invites",
            "room_account_data",
            "room_tags",
        ):
            logger.info("[purge] removing %s from %s", room_id, table)
            txn.execute("DELETE FROM %s WHERE room_id=?" % (table,), (room_id,))

        # Other tables we do NOT need to clear out:
        #
        #  - blocked_rooms
        #    This is important, to make sure that we don't accidentally rejoin a blocked
        #    room after it was purged
        #
        #  - user_directory
        #    This has a room_id column, but it is unused
        #

        # Other tables that we might want to consider clearing out include:
        #
        #  - event_reports
        #       Given that these are intended for abuse management my initial
        #       inclination is to leave them in place.
        #
        #  - current_state_delta_stream
        #  - ex_outlier_stream
        #  - room_tags_revisions
        #       The problem with these is that they are largeish and there is no room_id
        #       index on them. In any case we should be clearing out 'stream' tables
        #       periodically anyway (#5888)

        # TODO: we could probably usefully do a bunch of cache invalidation here

        logger.info("[purge] done")

        return state_groups

    def purge_unreferenced_state_groups(
        self, room_id: str, state_groups_to_delete
    ) -> defer.Deferred:
        """Deletes no longer referenced state groups and de-deltas any state
        groups that reference them.

        Args:
            room_id: The room the state groups belong to (must all be in the
                same room).
            state_groups_to_delete (Collection[int]): Set of all state groups
                to delete.
        """

        return self.runInteraction(
            "purge_unreferenced_state_groups",
            self._purge_unreferenced_state_groups,
            room_id,
            state_groups_to_delete,
        )

    def _purge_unreferenced_state_groups(self, txn, room_id, state_groups_to_delete):
        logger.info(
            "[purge] found %i state groups to delete", len(state_groups_to_delete)
        )

        rows = self.simple_select_many_txn(
            txn,
            table="state_group_edges",
            column="prev_state_group",
            iterable=state_groups_to_delete,
            keyvalues={},
            retcols=("state_group",),
        )

        remaining_state_groups = set(
            row["state_group"]
            for row in rows
            if row["state_group"] not in state_groups_to_delete
        )

        logger.info(
            "[purge] de-delta-ing %i remaining state groups",
            len(remaining_state_groups),
        )

        # Now we turn the state groups that reference to-be-deleted state
        # groups to non delta versions.
        for sg in remaining_state_groups:
            logger.info("[purge] de-delta-ing remaining state group %s", sg)
            curr_state = self._get_state_groups_from_groups_txn(txn, [sg])
            curr_state = curr_state[sg]

            self.simple_delete_txn(
                txn, table="state_groups_state", keyvalues={"state_group": sg}
            )

            self.simple_delete_txn(
                txn, table="state_group_edges", keyvalues={"state_group": sg}
            )

            self.simple_insert_many_txn(
                txn,
                table="state_groups_state",
                values=[
                    {
                        "state_group": sg,
                        "room_id": room_id,
                        "type": key[0],
                        "state_key": key[1],
                        "event_id": state_id,
                    }
                    for key, state_id in iteritems(curr_state)
                ],
            )

        logger.info("[purge] removing redundant state groups")
        txn.executemany(
            "DELETE FROM state_groups_state WHERE state_group = ?",
            ((sg,) for sg in state_groups_to_delete),
        )
        txn.executemany(
            "DELETE FROM state_groups WHERE id = ?",
            ((sg,) for sg in state_groups_to_delete),
        )

    @defer.inlineCallbacks
    def get_previous_state_groups(self, state_groups):
        """Fetch the previous groups of the given state groups.

        Args:
            state_groups (Iterable[int])

        Returns:
            Deferred[dict[int, int]]: mapping from state group to previous
            state group.
        """

        rows = yield self.simple_select_many_batch(
            table="state_group_edges",
            column="prev_state_group",
            iterable=state_groups,
            keyvalues={},
            retcols=("prev_state_group", "state_group"),
            desc="get_previous_state_groups",
        )

        return {row["state_group"]: row["prev_state_group"] for row in rows}

    def purge_room_state(self, room_id, state_groups_to_delete):
        """Deletes all record of a room from state tables

        Args:
            room_id (str):
            state_groups_to_delete (list[int]): State groups to delete
        """

        return self.runInteraction(
            "purge_room_state",
            self._purge_room_state_txn,
            room_id,
            state_groups_to_delete,
        )

    def _purge_room_state_txn(self, txn, room_id, state_groups_to_delete):
        # first we have to delete the state groups states
        logger.info("[purge] removing %s from state_groups_state", room_id)

        self.simple_delete_many_txn(
            txn,
            table="state_groups_state",
            column="state_group",
            iterable=state_groups_to_delete,
            keyvalues={},
        )

        # ... and the state group edges
        logger.info("[purge] removing %s from state_group_edges", room_id)

        self.simple_delete_many_txn(
            txn,
            table="state_group_edges",
            column="state_group",
            iterable=state_groups_to_delete,
            keyvalues={},
        )

        # ... and the state groups
        logger.info("[purge] removing %s from state_groups", room_id)

        self.simple_delete_many_txn(
            txn,
            table="state_groups",
            column="id",
            iterable=state_groups_to_delete,
            keyvalues={},
        )

    async def is_event_after(self, event_id1, event_id2):
        """Returns True if event_id1 is after event_id2 in the stream
        """
        to_1, so_1 = await self._get_event_ordering(event_id1)
        to_2, so_2 = await self._get_event_ordering(event_id2)
        return (to_1, so_1) > (to_2, so_2)

    @cachedInlineCallbacks(max_entries=5000)
    def _get_event_ordering(self, event_id):
        res = yield self.simple_select_one(
            table="events",
            retcols=["topological_ordering", "stream_ordering"],
            keyvalues={"event_id": event_id},
            allow_none=True,
        )

        if not res:
            raise SynapseError(404, "Could not find event %s" % (event_id,))

        return (int(res["topological_ordering"]), int(res["stream_ordering"]))

    def get_all_updated_current_state_deltas(self, from_token, to_token, limit):
        def get_all_updated_current_state_deltas_txn(txn):
            sql = """
                SELECT stream_id, room_id, type, state_key, event_id
                FROM current_state_delta_stream
                WHERE ? < stream_id AND stream_id <= ?
                ORDER BY stream_id ASC LIMIT ?
            """
            txn.execute(sql, (from_token, to_token, limit))
            return txn.fetchall()

        return self.runInteraction(
            "get_all_updated_current_state_deltas",
            get_all_updated_current_state_deltas_txn,
        )

    def _store_labels_txn(self, txn, event):
        """Extract labels from an event and store them.

        Args:
            txn (LoggingTransaction): The database cursor to use.
            event (EventBase): The event to process.
        """
        # Check if the event replaces another one (e.g. it's an edit)
        relation = event.content.get("m.relates_to", {})
        replaces = None
        if relation.get("rel_type") == RelationTypes.REPLACE:
            replaces = relation.get("event_id")

        # Retrieve the labels on this event.
        labels = event.content.get(EventContentFields.LABELS)

        # Insert the labels, if any.
        self.insert_labels_for_event_txn(
            txn=txn,
            event_id=event.event_id,
            sender=event.sender,
            replaces=replaces,
            labels=labels,
            room_id=event.room_id,
            topological_ordering=event.depth,
        )

    def insert_labels_for_event_txn(
        self, txn, event_id, replaces, sender, labels, room_id, topological_ordering
    ):
        """Store the mapping between an event's ID and its labels, with one row per
        (event_id, label) tuple, after deleting labels associated with the event it
        replaces (or a prior replacement of it), if applicable.

        Can be called with labels being None, in which case it will only delete labels
        associated with the replaced event.

        If the event is an edit and the provided sender doesn't match with the sender
        of the original event, log and return.

        Args:
            txn (LoggingTransaction): The database cursor to use.
            event_id (str): The event's ID.
            replaces (str|None): The ID of the event this event replaces, if any.
            sender (str): The sender of the event.
            labels (list[str]|None): A list of text labels, if any.
            room_id (str): The ID of the room the event was sent to.
            topological_ordering (int): The position of the event in the room's topology.
        """
<<<<<<< HEAD
        if replaces:
            # Make sure that the sender of the edit match the original event's sender,
            # otherwise ignore this edit. We do this here because _store_labels_txn and
            # the background update converge here.
            original_sender = self._simple_select_one_onecol_txn(
                txn=txn,
                table="events",
                keyvalues={"event_id": replaces},
                retcol="sender",
            )

            if sender != original_sender:
                logger.error(
                    "The edit's sender of edit %s doesn't match the sender of the "
                    "original event %s, not updating labels.",
                    sender,
                    original_sender,
                )
                return

            # Check that processing that edit won't overwrite the processing of a more
            # recent edit of the same event.
            txn.execute(
                """
                SELECT topological_ordering FROM event_labels
                WHERE event_id = ? OR replaces = ?
                """,
                (replaces, replaces),
            )

            txn.execute("SELECT 1")
            # We don't care about which row we're using because they'll all have the same
            # topological ordering, since they're all about the same event.
            # If the topological ordering (depth) of the current event is lower than the
            # one of the event which labels are already stored (which means the current
            # event is less recent), then stop here because we already have a more recent
            # list of labels.
            # FIXME: This isn't true if the most recent edit removes every label from the
            #  event, what should we do in that case?
            results = tuple(txn)
            if not results or topological_ordering <= results[0][0]:
                return

            # If the event is replacing another one (e.g. it's an edit), delete all
            # labels associated with the event it replaces or past replacements of it.
            sql = """
                DELETE FROM event_labels
                WHERE event_id = ? OR replaces = ?
            """

            txn.execute(sql, (replaces, replaces))

        # If the event doesn't have any label, don't insert anything.
        if labels:
            self._simple_insert_many_txn(
                txn=txn,
                table="event_labels",
                values=[
                    {
                        "event_id": event_id,
                        "label": label,
                        "room_id": room_id,
                        "topological_ordering": topological_ordering,
                        "replaces": replaces,
                    }
                    for label in labels
                    if isinstance(label, str)
                ],
            )
=======
        return self.simple_insert_many_txn(
            txn=txn,
            table="event_labels",
            values=[
                {
                    "event_id": event_id,
                    "label": label,
                    "room_id": room_id,
                    "topological_ordering": topological_ordering,
                }
                for label in labels
            ],
        )
>>>>>>> 649b6bc0

    def _insert_event_expiry_txn(self, txn, event_id, expiry_ts):
        """Save the expiry timestamp associated with a given event ID.

        Args:
            txn (LoggingTransaction): The database transaction to use.
            event_id (str): The event ID the expiry timestamp is associated with.
            expiry_ts (int): The timestamp at which to expire (delete) the event.
        """
        return self.simple_insert_txn(
            txn=txn,
            table="event_expiry",
            values={"event_id": event_id, "expiry_ts": expiry_ts},
        )

    @defer.inlineCallbacks
    def expire_event(self, event_id):
        """Retrieve and expire an event that has expired, and delete its associated
        expiry timestamp. If the event can't be retrieved, delete its associated
        timestamp so we don't try to expire it again in the future.

        Args:
             event_id (str): The ID of the event to delete.
        """
        # Try to retrieve the event's content from the database or the event cache.
        event = yield self.get_event(event_id)

        def delete_expired_event_txn(txn):
            # Delete the expiry timestamp associated with this event from the database.
            self._delete_event_expiry_txn(txn, event_id)

            if not event:
                # If we can't find the event, log a warning and delete the expiry date
                # from the database so that we don't try to expire it again in the
                # future.
                logger.warning(
                    "Can't expire event %s because we don't have it.", event_id
                )
                return

            # Prune the event's dict then convert it to JSON.
            pruned_json = encode_json(prune_event_dict(event.get_dict()))

            # Update the event_json table to replace the event's JSON with the pruned
            # JSON.
            self._censor_event_txn(txn, event.event_id, pruned_json)

            # We need to invalidate the event cache entry for this event because we
            # changed its content in the database. We can't call
            # self._invalidate_cache_and_stream because self.get_event_cache isn't of the
            # right type.
            txn.call_after(self._get_event_cache.invalidate, (event.event_id,))
            # Send that invalidation to replication so that other workers also invalidate
            # the event cache.
            self._send_invalidation_to_replication(
                txn, "_get_event_cache", (event.event_id,)
            )

        yield self.runInteraction("delete_expired_event", delete_expired_event_txn)

    def _delete_event_expiry_txn(self, txn, event_id):
        """Delete the expiry timestamp associated with an event ID without deleting the
        actual event.

        Args:
            txn (LoggingTransaction): The transaction to use to perform the deletion.
            event_id (str): The event ID to delete the associated expiry timestamp of.
        """
        return self.simple_delete_txn(
            txn=txn, table="event_expiry", keyvalues={"event_id": event_id}
        )

    def get_next_event_to_expire(self):
        """Retrieve the entry with the lowest expiry timestamp in the event_expiry
        table, or None if there's no more event to expire.

        Returns: Deferred[Optional[Tuple[str, int]]]
            A tuple containing the event ID as its first element and an expiry timestamp
            as its second one, if there's at least one row in the event_expiry table.
            None otherwise.
        """

        def get_next_event_to_expire_txn(txn):
            txn.execute(
                """
                SELECT event_id, expiry_ts FROM event_expiry
                ORDER BY expiry_ts ASC LIMIT 1
                """
            )

            return txn.fetchone()

        return self.runInteraction(
            desc="get_next_event_to_expire", func=get_next_event_to_expire_txn
        )


AllNewEventsResult = namedtuple(
    "AllNewEventsResult",
    [
        "new_forward_events",
        "new_backfill_events",
        "forward_ex_outliers",
        "backward_ex_outliers",
    ],
)<|MERGE_RESOLUTION|>--- conflicted
+++ resolved
@@ -1990,12 +1990,11 @@
             room_id (str): The ID of the room the event was sent to.
             topological_ordering (int): The position of the event in the room's topology.
         """
-<<<<<<< HEAD
         if replaces:
             # Make sure that the sender of the edit match the original event's sender,
             # otherwise ignore this edit. We do this here because _store_labels_txn and
             # the background update converge here.
-            original_sender = self._simple_select_one_onecol_txn(
+            original_sender = self.simple_select_one_onecol_txn(
                 txn=txn,
                 table="events",
                 keyvalues={"event_id": replaces},
@@ -2045,7 +2044,7 @@
 
         # If the event doesn't have any label, don't insert anything.
         if labels:
-            self._simple_insert_many_txn(
+            self.simple_insert_many_txn(
                 txn=txn,
                 table="event_labels",
                 values=[
@@ -2060,21 +2059,6 @@
                     if isinstance(label, str)
                 ],
             )
-=======
-        return self.simple_insert_many_txn(
-            txn=txn,
-            table="event_labels",
-            values=[
-                {
-                    "event_id": event_id,
-                    "label": label,
-                    "room_id": room_id,
-                    "topological_ordering": topological_ordering,
-                }
-                for label in labels
-            ],
-        )
->>>>>>> 649b6bc0
 
     def _insert_event_expiry_txn(self, txn, event_id, expiry_ts):
         """Save the expiry timestamp associated with a given event ID.
