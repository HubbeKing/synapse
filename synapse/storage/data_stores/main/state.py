# -*- coding: utf-8 -*-
# Copyright 2014-2016 OpenMarket Ltd
#
# Licensed under the Apache License, Version 2.0 (the "License");
# you may not use this file except in compliance with the License.
# You may obtain a copy of the License at
#
#     http://www.apache.org/licenses/LICENSE-2.0
#
# Unless required by applicable law or agreed to in writing, software
# distributed under the License is distributed on an "AS IS" BASIS,
# WITHOUT WARRANTIES OR CONDITIONS OF ANY KIND, either express or implied.
# See the License for the specific language governing permissions and
# limitations under the License.
import collections.abc
import logging
from collections import namedtuple
from typing import Iterable, Tuple

from six import iteritems

from twisted.internet import defer

from synapse.api.constants import EventTypes
from synapse.api.errors import NotFoundError
from synapse.events import EventBase
from synapse.events.snapshot import EventContext
from synapse.storage._base import SQLBaseStore
from synapse.storage.data_stores.main.events_worker import EventsWorkerStore
from synapse.storage.database import Database
from synapse.storage.state import StateFilter
from synapse.util.caches import intern_string
from synapse.util.caches.descriptors import cached, cachedList
from synapse.util.stringutils import to_ascii

logger = logging.getLogger(__name__)


MAX_STATE_DELTA_HOPS = 100


class _GetStateGroupDelta(
    namedtuple("_GetStateGroupDelta", ("prev_group", "delta_ids"))
):
    """Return type of get_state_group_delta that implements __len__, which lets
    us use the itrable flag when caching
    """

    __slots__ = []

    def __len__(self):
        return len(self.delta_ids) if self.delta_ids else 0


# this inherits from EventsWorkerStore because it calls self.get_events
class StateGroupWorkerStore(EventsWorkerStore, SQLBaseStore):
    """The parts of StateGroupStore that can be called from workers.
    """

<<<<<<< HEAD
    STATE_GROUP_DEDUPLICATION_UPDATE_NAME = "state_group_state_deduplication"
    STATE_GROUP_INDEX_UPDATE_NAME = "state_group_state_type_index"
    CURRENT_STATE_INDEX_UPDATE_NAME = "current_state_members_idx"

    def __init__(self, db_conn, hs):
        super(StateGroupWorkerStore, self).__init__(db_conn, hs)

        # Originally the state store used a single DictionaryCache to cache the
        # event IDs for the state types in a given state group to avoid hammering
        # on the state_group* tables.
        #
        # The point of using a DictionaryCache is that it can cache a subset
        # of the state events for a given state group (i.e. a subset of the keys for a
        # given dict which is an entry in the cache for a given state group ID).
        #
        # However, this poses problems when performing complicated queries
        # on the store - for instance: "give me all the state for this group, but
        # limit members to this subset of users", as DictionaryCache's API isn't
        # rich enough to say "please cache any of these fields, apart from this subset".
        # This is problematic when lazy loading members, which requires this behaviour,
        # as without it the cache has no choice but to speculatively load all
        # state events for the group, which negates the efficiency being sought.
        #
        # Rather than overcomplicating DictionaryCache's API, we instead split the
        # state_group_cache into two halves - one for tracking non-member events,
        # and the other for tracking member_events.  This means that lazy loading
        # queries can be made in a cache-friendly manner by querying both caches
        # separately and then merging the result.  So for the example above, you
        # would query the members cache for a specific subset of state keys
        # (which DictionaryCache will handle efficiently and fine) and the non-members
        # cache for all state (which DictionaryCache will similarly handle fine)
        # and then just merge the results together.
        #
        # We size the non-members cache to be smaller than the members cache as the
        # vast majority of state in Matrix (today) is member events.

        # TODO: this hasn't been tuned yet
        self._state_group_cache = DictionaryCache("*stateGroupCache*", 50000)
        self._state_group_members_cache = DictionaryCache(
            "*stateGroupMembersCache*", 500000
        )
=======
    def __init__(self, database: Database, db_conn, hs):
        super(StateGroupWorkerStore, self).__init__(database, db_conn, hs)
>>>>>>> d386f2f3

    @defer.inlineCallbacks
    def get_room_version(self, room_id):
        """Get the room_version of a given room

        Args:
            room_id (str)

        Returns:
            Deferred[str]

        Raises:
            NotFoundError if the room is unknown
        """
        # for now we do this by looking at the create event. We may want to cache this
        # more intelligently in future.

        # Retrieve the room's create event
        create_event = yield self.get_create_event_for_room(room_id)
        return create_event.content.get("room_version", "1")

    @defer.inlineCallbacks
    def get_room_predecessor(self, room_id):
        """Get the predecessor of an upgraded room if it exists.
        Otherwise return None.

        Args:
            room_id (str)

        Returns:
            Deferred[dict|None]: A dictionary containing the structure of the predecessor
                field from the room's create event. The structure is subject to other servers,
                but it is expected to be:
                    * room_id (str): The room ID of the predecessor room
                    * event_id (str): The ID of the tombstone event in the predecessor room

                None if a predecessor key is not found, or is not a dictionary.

        Raises:
            NotFoundError if the given room is unknown
        """
        # Retrieve the room's create event
        create_event = yield self.get_create_event_for_room(room_id)

        # Retrieve the predecessor key of the create event
        predecessor = create_event.content.get("predecessor", None)

        # Ensure the key is a dictionary
        if not isinstance(predecessor, collections.abc.Mapping):
            return None

        return predecessor

    @defer.inlineCallbacks
    def get_create_event_for_room(self, room_id):
        """Get the create state event for a room.

        Args:
            room_id (str)

        Returns:
            Deferred[EventBase]: The room creation event.

        Raises:
            NotFoundError if the room is unknown
        """
        state_ids = yield self.get_current_state_ids(room_id)
        create_id = state_ids.get((EventTypes.Create, ""))

        # If we can't find the create event, assume we've hit a dead end
        if not create_id:
            raise NotFoundError("Unknown room %s" % (room_id,))

        # Retrieve the room's create event and return
        create_event = yield self.get_event(create_id)
        return create_event

    @cached(max_entries=100000, iterable=True)
    def get_current_state_ids(self, room_id):
        """Get the current state event ids for a room based on the
        current_state_events table.

        Args:
            room_id (str)

        Returns:
            deferred: dict of (type, state_key) -> event_id
        """

        def _get_current_state_ids_txn(txn):
            txn.execute(
                """SELECT type, state_key, event_id FROM current_state_events
                WHERE room_id = ?
                """,
                (room_id,),
            )

            return {
                (intern_string(r[0]), intern_string(r[1])): to_ascii(r[2]) for r in txn
            }

        return self.db.runInteraction(
            "get_current_state_ids", _get_current_state_ids_txn
        )

    # FIXME: how should this be cached?
    def get_filtered_current_state_ids(
        self, room_id: str, state_filter: StateFilter = StateFilter.all()
    ):
        """Get the current state event of a given type for a room based on the
        current_state_events table.  This may not be as up-to-date as the result
        of doing a fresh state resolution as per state_handler.get_current_state

        Args:
            room_id
            state_filter: The state filter used to fetch state
                from the database.

        Returns:
            defer.Deferred[StateMap[str]]: Map from type/state_key to event ID.
        """

        where_clause, where_args = state_filter.make_sql_filter_clause()

        if not where_clause:
            # We delegate to the cached version
            return self.get_current_state_ids(room_id)

        def _get_filtered_current_state_ids_txn(txn):
            results = {}
            sql = """
                SELECT type, state_key, event_id FROM current_state_events
                WHERE room_id = ?
            """

            if where_clause:
                sql += " AND (%s)" % (where_clause,)

            args = [room_id]
            args.extend(where_args)
            txn.execute(sql, args)
            for row in txn:
                typ, state_key, event_id = row
                key = (intern_string(typ), intern_string(state_key))
                results[key] = event_id

            return results

        return self.db.runInteraction(
            "get_filtered_current_state_ids", _get_filtered_current_state_ids_txn
        )

    @defer.inlineCallbacks
    def get_canonical_alias_for_room(self, room_id):
        """Get canonical alias for room, if any

        Args:
            room_id (str)

        Returns:
            Deferred[str|None]: The canonical alias, if any
        """

        state = yield self.get_filtered_current_state_ids(
            room_id, StateFilter.from_types([(EventTypes.CanonicalAlias, "")])
        )

        event_id = state.get((EventTypes.CanonicalAlias, ""))
        if not event_id:
            return

        event = yield self.get_event(event_id, allow_none=True)
        if not event:
            return

        return event.content.get("canonical_alias")

    @cached(max_entries=50000)
    def _get_state_group_for_event(self, event_id):
        return self.db.simple_select_one_onecol(
            table="event_to_state_groups",
            keyvalues={"event_id": event_id},
            retcol="state_group",
            allow_none=True,
            desc="_get_state_group_for_event",
        )

    @cachedList(
        cached_method_name="_get_state_group_for_event",
        list_name="event_ids",
        num_args=1,
        inlineCallbacks=True,
    )
    def _get_state_group_for_events(self, event_ids):
        """Returns mapping event_id -> state_group
        """
        rows = yield self.db.simple_select_many_batch(
            table="event_to_state_groups",
            column="event_id",
            iterable=event_ids,
            keyvalues={},
            retcols=("event_id", "state_group"),
            desc="_get_state_group_for_events",
        )

        return {row["event_id"]: row["state_group"] for row in rows}

    @defer.inlineCallbacks
    def get_referenced_state_groups(self, state_groups):
        """Check if the state groups are referenced by events.

        Args:
            state_groups (Iterable[int])

        Returns:
            Deferred[set[int]]: The subset of state groups that are
            referenced.
        """

        rows = yield self.db.simple_select_many_batch(
            table="event_to_state_groups",
            column="state_group",
            iterable=state_groups,
            keyvalues={},
            retcols=("DISTINCT state_group",),
            desc="get_referenced_state_groups",
        )

        return set(row["state_group"] for row in rows)


class MainStateBackgroundUpdateStore(SQLBaseStore):

    CURRENT_STATE_INDEX_UPDATE_NAME = "current_state_members_idx"
    EVENT_STATE_GROUP_INDEX_UPDATE_NAME = "event_to_state_groups_sg_index"

    def __init__(self, database: Database, db_conn, hs):
        super(MainStateBackgroundUpdateStore, self).__init__(database, db_conn, hs)

        self.db.updates.register_background_index_update(
            self.CURRENT_STATE_INDEX_UPDATE_NAME,
            index_name="current_state_events_member_index",
            table="current_state_events",
            columns=["state_key"],
            where_clause="type='m.room.member'",
        )
        self.db.updates.register_background_index_update(
            self.EVENT_STATE_GROUP_INDEX_UPDATE_NAME,
            index_name="event_to_state_groups_sg_index",
            table="event_to_state_groups",
            columns=["state_group"],
        )


class StateStore(StateGroupWorkerStore, MainStateBackgroundUpdateStore):
    """ Keeps track of the state at a given event.

    This is done by the concept of `state groups`. Every event is a assigned
    a state group (identified by an arbitrary string), which references a
    collection of state events. The current state of an event is then the
    collection of state events referenced by the event's state group.

    Hence, every change in the current state causes a new state group to be
    generated. However, if no change happens (e.g., if we get a message event
    with only one parent it inherits the state group from its parent.)

    There are three tables:
      * `state_groups`: Stores group name, first event with in the group and
        room id.
      * `event_to_state_groups`: Maps events to state groups.
      * `state_groups_state`: Maps state group to state events.
    """

    def __init__(self, database: Database, db_conn, hs):
        super(StateStore, self).__init__(database, db_conn, hs)

    def _store_event_state_mappings_txn(
        self, txn, events_and_contexts: Iterable[Tuple[EventBase, EventContext]]
    ):
        state_groups = {}
        for event, context in events_and_contexts:
            if event.internal_metadata.is_outlier():
                continue

            # if the event was rejected, just give it the same state as its
            # predecessor.
            if context.rejected:
                state_groups[event.event_id] = context.state_group_before_event
                continue

            state_groups[event.event_id] = context.state_group

        self.db.simple_insert_many_txn(
            txn,
            table="event_to_state_groups",
            values=[
                {"state_group": state_group_id, "event_id": event_id}
                for event_id, state_group_id in iteritems(state_groups)
            ],
        )

        for event_id, state_group_id in iteritems(state_groups):
            txn.call_after(
                self._get_state_group_for_event.prefill, (event_id,), state_group_id
            )<|MERGE_RESOLUTION|>--- conflicted
+++ resolved
@@ -57,52 +57,8 @@
     """The parts of StateGroupStore that can be called from workers.
     """
 
-<<<<<<< HEAD
-    STATE_GROUP_DEDUPLICATION_UPDATE_NAME = "state_group_state_deduplication"
-    STATE_GROUP_INDEX_UPDATE_NAME = "state_group_state_type_index"
-    CURRENT_STATE_INDEX_UPDATE_NAME = "current_state_members_idx"
-
-    def __init__(self, db_conn, hs):
-        super(StateGroupWorkerStore, self).__init__(db_conn, hs)
-
-        # Originally the state store used a single DictionaryCache to cache the
-        # event IDs for the state types in a given state group to avoid hammering
-        # on the state_group* tables.
-        #
-        # The point of using a DictionaryCache is that it can cache a subset
-        # of the state events for a given state group (i.e. a subset of the keys for a
-        # given dict which is an entry in the cache for a given state group ID).
-        #
-        # However, this poses problems when performing complicated queries
-        # on the store - for instance: "give me all the state for this group, but
-        # limit members to this subset of users", as DictionaryCache's API isn't
-        # rich enough to say "please cache any of these fields, apart from this subset".
-        # This is problematic when lazy loading members, which requires this behaviour,
-        # as without it the cache has no choice but to speculatively load all
-        # state events for the group, which negates the efficiency being sought.
-        #
-        # Rather than overcomplicating DictionaryCache's API, we instead split the
-        # state_group_cache into two halves - one for tracking non-member events,
-        # and the other for tracking member_events.  This means that lazy loading
-        # queries can be made in a cache-friendly manner by querying both caches
-        # separately and then merging the result.  So for the example above, you
-        # would query the members cache for a specific subset of state keys
-        # (which DictionaryCache will handle efficiently and fine) and the non-members
-        # cache for all state (which DictionaryCache will similarly handle fine)
-        # and then just merge the results together.
-        #
-        # We size the non-members cache to be smaller than the members cache as the
-        # vast majority of state in Matrix (today) is member events.
-
-        # TODO: this hasn't been tuned yet
-        self._state_group_cache = DictionaryCache("*stateGroupCache*", 50000)
-        self._state_group_members_cache = DictionaryCache(
-            "*stateGroupMembersCache*", 500000
-        )
-=======
     def __init__(self, database: Database, db_conn, hs):
         super(StateGroupWorkerStore, self).__init__(database, db_conn, hs)
->>>>>>> d386f2f3
 
     @defer.inlineCallbacks
     def get_room_version(self, room_id):
