<<<<<<< HEAD
=======
matrix-synapse-py3 (1.12.2) stable; urgency=medium

  * New synapse release 1.12.2.

 -- Synapse Packaging team <packages@matrix.org>  Mon, 02 Apr 2020 19:02:17 +0000

>>>>>>> f7d6e849
matrix-synapse-py3 (1.12.1) stable; urgency=medium

  * New synapse release 1.12.1.

 -- Synapse Packaging team <packages@matrix.org>  Mon, 02 Apr 2020 11:30:47 +0000

matrix-synapse-py3 (1.12.0) stable; urgency=medium

  * New synapse release 1.12.0.

 -- Synapse Packaging team <packages@matrix.org>  Mon, 23 Mar 2020 12:13:03 +0000

matrix-synapse-py3 (1.11.1) stable; urgency=medium

  * New synapse release 1.11.1.

 -- Synapse Packaging team <packages@matrix.org>  Tue, 03 Mar 2020 15:01:22 +0000

matrix-synapse-py3 (1.11.0) stable; urgency=medium

  * New synapse release 1.11.0.

 -- Synapse Packaging team <packages@matrix.org>  Fri, 21 Feb 2020 08:54:34 +0000

matrix-synapse-py3 (1.10.1) stable; urgency=medium

  * New synapse release 1.10.1.

 -- Synapse Packaging team <packages@matrix.org>  Mon, 17 Feb 2020 16:27:28 +0000

matrix-synapse-py3 (1.10.0) stable; urgency=medium

  * New synapse release 1.10.0.

 -- Synapse Packaging team <packages@matrix.org>  Wed, 12 Feb 2020 12:18:54 +0000

matrix-synapse-py3 (1.9.1) stable; urgency=medium

  * New synapse release 1.9.1.

 -- Synapse Packaging team <packages@matrix.org>  Tue, 28 Jan 2020 13:09:23 +0000

matrix-synapse-py3 (1.9.0) stable; urgency=medium

  * New synapse release 1.9.0.

 -- Synapse Packaging team <packages@matrix.org>  Thu, 23 Jan 2020 12:56:31 +0000

matrix-synapse-py3 (1.8.0) stable; urgency=medium

  [ Richard van der Hoff ]
  * Automate generation of the default log configuration file.

  [ Synapse Packaging team ]
  * New synapse release 1.8.0.

 -- Synapse Packaging team <packages@matrix.org>  Thu, 09 Jan 2020 11:39:27 +0000

matrix-synapse-py3 (1.7.3) stable; urgency=medium

  * New synapse release 1.7.3.

 -- Synapse Packaging team <packages@matrix.org>  Tue, 31 Dec 2019 10:45:04 +0000

matrix-synapse-py3 (1.7.2) stable; urgency=medium

  * New synapse release 1.7.2.

 -- Synapse Packaging team <packages@matrix.org>  Fri, 20 Dec 2019 10:56:50 +0000

matrix-synapse-py3 (1.7.1) stable; urgency=medium

  * New synapse release 1.7.1.

 -- Synapse Packaging team <packages@matrix.org>  Wed, 18 Dec 2019 09:37:59 +0000

matrix-synapse-py3 (1.7.0) stable; urgency=medium

  * New synapse release 1.7.0.

 -- Synapse Packaging team <packages@matrix.org>  Fri, 13 Dec 2019 10:19:38 +0000

matrix-synapse-py3 (1.6.1) stable; urgency=medium

  * New synapse release 1.6.1.

 -- Synapse Packaging team <packages@matrix.org>  Thu, 28 Nov 2019 11:10:40 +0000

matrix-synapse-py3 (1.6.0) stable; urgency=medium

  * New synapse release 1.6.0.

 -- Synapse Packaging team <packages@matrix.org>  Tue, 26 Nov 2019 12:15:40 +0000

matrix-synapse-py3 (1.5.1) stable; urgency=medium

  * New synapse release 1.5.1.

 -- Synapse Packaging team <packages@matrix.org>  Wed, 06 Nov 2019 10:02:14 +0000

matrix-synapse-py3 (1.5.0) stable; urgency=medium

  * New synapse release 1.5.0.

 -- Synapse Packaging team <packages@matrix.org>  Tue, 29 Oct 2019 14:28:41 +0000

matrix-synapse-py3 (1.4.1) stable; urgency=medium

  * New synapse release 1.4.1.

 -- Synapse Packaging team <packages@matrix.org>  Fri, 18 Oct 2019 10:13:27 +0100

matrix-synapse-py3 (1.4.0) stable; urgency=medium

  * New synapse release 1.4.0.

 -- Synapse Packaging team <packages@matrix.org>  Thu, 03 Oct 2019 13:22:25 +0100

matrix-synapse-py3 (1.3.1) stable; urgency=medium

  * New synapse release 1.3.1.

 -- Synapse Packaging team <packages@matrix.org>  Sat, 17 Aug 2019 09:15:49 +0100

matrix-synapse-py3 (1.3.0) stable; urgency=medium

  [ Andrew Morgan ]
  * Remove libsqlite3-dev from required build dependencies.

  [ Synapse Packaging team ]
  * New synapse release 1.3.0.

 -- Synapse Packaging team <packages@matrix.org>  Thu, 15 Aug 2019 12:04:23 +0100

matrix-synapse-py3 (1.2.0) stable; urgency=medium

  [ Amber Brown ]
  * Update logging config defaults to match API changes in Synapse.

  [ Richard van der Hoff ]
  * Add Recommends and Depends for some libraries which you probably want.

  [ Synapse Packaging team ]
  * New synapse release 1.2.0.

 -- Synapse Packaging team <packages@matrix.org>  Thu, 25 Jul 2019 14:10:07 +0100

matrix-synapse-py3 (1.1.0) stable; urgency=medium

  [ Silke Hofstra ]
  * Include systemd-python to allow logging to the systemd journal.

  [ Synapse Packaging team ]
  * New synapse release 1.1.0.

 -- Synapse Packaging team <packages@matrix.org>  Thu, 04 Jul 2019 11:43:41 +0100

matrix-synapse-py3 (1.0.0) stable; urgency=medium

  * New synapse release 1.0.0.

 -- Synapse Packaging team <packages@matrix.org>  Tue, 11 Jun 2019 17:09:53 +0100

matrix-synapse-py3 (0.99.5.2) stable; urgency=medium

  * New synapse release 0.99.5.2.

 -- Synapse Packaging team <packages@matrix.org>  Thu, 30 May 2019 16:28:07 +0100

matrix-synapse-py3 (0.99.5.1) stable; urgency=medium

  * New synapse release 0.99.5.1.

 -- Synapse Packaging team <packages@matrix.org>  Wed, 22 May 2019 16:22:24 +0000

matrix-synapse-py3 (0.99.4) stable; urgency=medium

  [ Christoph Müller ]
  * Configure the systemd units to have a log identifier of `matrix-synapse`

  [ Synapse Packaging team ]
  * New synapse release 0.99.4.

 -- Synapse Packaging team <packages@matrix.org>  Wed, 15 May 2019 13:58:08 +0100

matrix-synapse-py3 (0.99.3.2) stable; urgency=medium

  * New synapse release 0.99.3.2.

 -- Synapse Packaging team <packages@matrix.org>  Fri, 03 May 2019 18:56:20 +0100

matrix-synapse-py3 (0.99.3.1) stable; urgency=medium

  * New synapse release 0.99.3.1.

 -- Synapse Packaging team <packages@matrix.org>  Fri, 03 May 2019 16:02:43 +0100

matrix-synapse-py3 (0.99.3) stable; urgency=medium

  [ Richard van der Hoff ]
  * Fix warning during preconfiguration. (Fixes: #4819)

  [ Synapse Packaging team ]
  * New synapse release 0.99.3.

 -- Synapse Packaging team <packages@matrix.org>  Mon, 01 Apr 2019 12:48:21 +0000

matrix-synapse-py3 (0.99.2) stable; urgency=medium

  * Fix overwriting of config settings on upgrade.
  * New synapse release 0.99.2.

 -- Synapse Packaging team <packages@matrix.org>  Fri, 01 Mar 2019 10:55:08 +0000

matrix-synapse-py3 (0.99.1.1) stable; urgency=medium

  * New synapse release 0.99.1.1

 -- Synapse Packaging team <packages@matrix.org>  Thu, 14 Feb 2019 17:19:44 +0000

matrix-synapse-py3 (0.99.1) stable; urgency=medium

  [ Damjan Georgievski ]
  * Added ExecReload= in service unit file to send a HUP signal

  [ Synapse Packaging team ]
  * New synapse release 0.99.1

 -- Synapse Packaging team <packages@matrix.org>  Thu, 14 Feb 2019 14:12:26 +0000

matrix-synapse-py3 (0.99.0) stable; urgency=medium

  * New synapse release 0.99.0

 -- Synapse Packaging team <packages@matrix.org>  Tue, 5 Feb 2019 18:25:00 +0000

matrix-synapse-py3 (0.34.1.1++1) stable; urgency=medium

  * Update conflicts specifications to allow smoother transition from matrix-synapse.

 -- Synapse Packaging team <packages@matrix.org>  Sat, 12 Jan 2019 12:58:35 +0000

matrix-synapse-py3 (0.34.1.1) stable; urgency=high

  * New synapse release 0.34.1.1

 -- Synapse Packaging team <packages@matrix.org>  Thu, 10 Jan 2019 15:04:52 +0000

matrix-synapse-py3 (0.34.1+1) stable; urgency=medium

  * Remove 'Breaks: matrix-synapse-ldap3'. (matrix-synapse-py3 includes
    the matrix-synapse-ldap3 python files, which makes the
    matrix-synapse-ldap3 debian package redundant but not broken.

 -- Synapse Packaging team <packages@matrix.org>  Wed, 09 Jan 2019 15:30:00 +0000

matrix-synapse-py3 (0.34.1) stable; urgency=medium

  * New synapse release 0.34.1.
  * Update Conflicts specifications to allow installation alongside our
    matrix-synapse transitional package.

 -- Synapse Packaging team <packages@matrix.org>  Wed, 09 Jan 2019 14:52:24 +0000

matrix-synapse-py3 (0.34.0) stable; urgency=medium

  * New synapse release 0.34.0.
  * Synapse is now installed into a Python 3 virtual environment with
    up-to-date dependencies.
  * The matrix-synapse service will now be restarted when the package is
    upgraded.
    (Fixes https://github.com/matrix-org/package-synapse-debian/issues/18)

 -- Synapse packaging team <packages@matrix.org>  Wed, 19 Dec 2018 14:00:00 +0000

matrix-synapse (0.33.9-1matrix1) stretch; urgency=medium

  [ Erik Johnston ]
  * Remove dependency on python-pydenticon

  [ Richard van der Hoff ]
  * New upstream version 0.33.9
  * Refresh patches for 0.33.9

 -- Richard van der Hoff <richard@matrix.org>  Tue, 20 Nov 2018 10:26:05 +0000

matrix-synapse (0.33.8-1) stretch; urgency=medium

  * New upstream version 0.33.8

 -- Erik Johnston <erik@matrix.org>  Thu, 01 Nov 2018 14:33:26 +0000

matrix-synapse (0.33.7-1matrix1) stretch; urgency=medium

  * New upstream version 0.33.7

 -- Richard van der Hoff <richard@matrix.org>  Thu, 18 Oct 2018 16:18:26 +0100

matrix-synapse (0.33.6-1matrix1) stretch; urgency=medium

  * Imported Upstream version 0.33.6
  * Remove redundant explicit dep on python-bcrypt
  * Run the tests during build
  * Add dependency on python-attr 16.0
  * Refresh patches for 0.33.6

 -- Richard van der Hoff <richard@matrix.org>  Thu, 04 Oct 2018 14:40:29 +0100

matrix-synapse (0.33.5.1-1matrix1) stretch; urgency=medium

  * Imported Upstream version 0.33.5.1

 -- Richard van der Hoff <richard@matrix.org>  Mon, 24 Sep 2018 18:20:51 +0100

matrix-synapse (0.33.5-1matrix1) stretch; urgency=medium

  * Imported Upstream version 0.33.5

 -- Richard van der Hoff <richard@matrix.org>  Mon, 24 Sep 2018 16:06:23 +0100

matrix-synapse (0.33.4-1mx1) stretch; urgency=medium

  * Imported Upstream version 0.33.4
  * Avoid telling people to install packages with pip
    (fixes https://github.com/matrix-org/synapse/issues/3743)

 -- Richard van der Hoff <richard@matrix.org>  Fri, 07 Sep 2018 14:06:17 +0100

matrix-synapse (0.33.3.1-1mx1) stretch; urgency=critical

  [ Richard van der Hoff ]
  * Imported Upstream version 0.33.3.1

 -- Richard van der Hoff <richard@matrix.org>  Thu, 06 Sep 2018 11:20:37 +0100

matrix-synapse (0.33.3-2) stretch; urgency=medium

  * We now require python-twisted 17.1.0 or later
  * Add recommendations for python-psycopg2 and python-lxml

 -- Richard van der Hoff <richard@matrix.org>  Thu, 23 Aug 2018 19:04:08 +0100

matrix-synapse (0.33.3-1) jessie; urgency=medium

  * New upstream version 0.33.3

 -- Richard van der Hoff <richard@matrix.org>  Wed, 22 Aug 2018 14:50:30 +0100

matrix-synapse (0.33.2-1) jessie; urgency=medium

  * New upstream version 0.33.2

 -- Richard van der Hoff <richard@matrix.org>  Thu, 09 Aug 2018 15:40:42 +0100

matrix-synapse (0.33.1-1) jessie; urgency=medium

  * New upstream version 0.33.1

 -- Erik Johnston <erik@matrix.org>  Thu, 02 Aug 2018 15:52:19 +0100

matrix-synapse (0.33.0-1) jessie; urgency=medium

  * New upstream version 0.33.0

 -- Richard van der Hoff <richard@matrix.org>  Thu, 19 Jul 2018 13:38:41 +0100

matrix-synapse (0.32.1-1) jessie; urgency=medium

  * New upstream version 0.32.1

 -- Richard van der Hoff <richard@matrix.org>  Fri, 06 Jul 2018 17:16:29 +0100

matrix-synapse (0.32.0-1) jessie; urgency=medium

  * New upstream version 0.32.0

 -- Erik Johnston <erik@matrix.org>  Fri, 06 Jul 2018 15:34:06 +0100

matrix-synapse (0.31.2-1) jessie; urgency=high

  * New upstream version 0.31.2

 -- Richard van der Hoff <richard@matrix.org>  Thu, 14 Jun 2018 16:49:07 +0100

matrix-synapse (0.31.1-1) jessie; urgency=medium

  * New upstream version 0.31.1
  * Require python-prometheus-client >= 0.0.14

 -- Richard van der Hoff <richard@matrix.org>  Fri, 08 Jun 2018 16:11:55 +0100

matrix-synapse (0.31.0-1) jessie; urgency=medium

  * New upstream version 0.31.0

 -- Richard van der Hoff <richard@matrix.org>  Wed, 06 Jun 2018 17:23:10 +0100

matrix-synapse (0.30.0-1) jessie; urgency=medium

  [ Michael Kaye ]
  * update homeserver.yaml to be somewhat more modern.

  [ Erik Johnston ]
  * New upstream version 0.30.0

 -- Erik Johnston <erik@matrix.org>  Thu, 24 May 2018 16:43:16 +0100

matrix-synapse (0.29.0-1) jessie; urgency=medium

  * New upstream version 0.29.0

 -- Erik Johnston <erik@matrix.org>  Wed, 16 May 2018 17:43:06 +0100

matrix-synapse (0.28.1-1) jessie; urgency=medium

  * New upstream version 0.28.1

 -- Erik Johnston <erik@matrix.org>  Tue, 01 May 2018 19:21:39 +0100

matrix-synapse (0.28.0-1) jessie; urgency=medium

  * New upstream 0.28.0

 -- Erik Johnston <erik@matrix.org>  Fri, 27 Apr 2018 13:15:49 +0100

matrix-synapse (0.27.4-1) jessie; urgency=medium

  * Bump canonicaljson version
  * New upstream 0.27.4

 -- Erik Johnston <erik@matrix.org>  Fri, 13 Apr 2018 13:37:47 +0100

matrix-synapse (0.27.3-1) jessie; urgency=medium

  * Report stats should default to off
  * Refresh patches
  * New upstream 0.27.3

 -- Erik Johnston <erik@matrix.org>  Wed, 11 Apr 2018 11:43:47 +0100

matrix-synapse (0.27.2-1) jessie; urgency=medium

  * New upstream version 0.27.2

 -- Erik Johnston <erik@matrix.org>  Mon, 26 Mar 2018 16:41:57 +0100

matrix-synapse (0.27.1-1) jessie; urgency=medium

  * New upstream version 0.27.1

 -- Erik Johnston <erik@matrix.org>  Mon, 26 Mar 2018 16:22:03 +0100

matrix-synapse (0.27.0-2) jessie; urgency=medium

  * Fix bcrypt dependency

 -- Erik Johnston <erik@matrix.org>  Mon, 26 Mar 2018 16:00:26 +0100

matrix-synapse (0.27.0-1) jessie; urgency=medium

  * New upstream version 0.27.0

 -- Erik Johnston <erik@matrix.org>  Mon, 26 Mar 2018 15:07:52 +0100

matrix-synapse (0.26.1-1) jessie; urgency=medium

  * Ignore RC
  * New upstream version 0.26.1

 -- Erik Johnston <erik@matrix.org>  Fri, 16 Mar 2018 00:40:08 +0000

matrix-synapse (0.26.0-1) jessie; urgency=medium

  [ Richard van der Hoff ]
  * Remove `level` for `file` log handler

  [ Erik Johnston ]

 -- Erik Johnston <erik@matrix.org>  Fri, 05 Jan 2018 11:21:26 +0000

matrix-synapse (0.25.1-1) jessie; urgency=medium

  * New upstream version 0.25.1

 -- Erik Johnston <erik@matrix.org>  Mon, 20 Nov 2017 10:05:37 +0000

matrix-synapse (0.25.0-1) jessie; urgency=medium

  * New upstream version 0.25.0

 -- Erik Johnston <erik@matrix.org>  Wed, 15 Nov 2017 11:36:32 +0000

matrix-synapse (0.24.1-1) jessie; urgency=medium

  * New upstream version 0.24.1

 -- Erik Johnston <erik@matrix.org>  Tue, 24 Oct 2017 15:05:03 +0100

matrix-synapse (0.24.0-1) jessie; urgency=medium

  * New upstream version 0.24.0

 -- Erik Johnston <erik@matrix.org>  Mon, 23 Oct 2017 14:11:46 +0100

matrix-synapse (0.23.1-1) xenial; urgency=medium

  * Imported upstream version 0.23.1

 -- Erik Johnston <erikj@matrix.org>  Thu, 05 Oct 2017 15:28:25 +0100

matrix-synapse (0.23.0-1) jessie; urgency=medium

  * Fix patch after refactor
  * Add patch to remove requirement on affinity package
  * refresh webclient patch

 -- Erik Johnston <erikj@matrix.org>  Mon, 02 Oct 2017 15:34:57 +0100

matrix-synapse (0.22.1-1) jessie; urgency=medium

  * Imported Upstream version 0.22.1

 -- Erik Johnston <erikj@matrix.org>  Thu, 06 Jul 2017 18:14:13 +0100

matrix-synapse (0.22.0-1) jessie; urgency=medium

  * Imported upstream version 0.22.0

 -- Erik Johnston <erikj@matrix.org>  Thu, 06 Jul 2017 10:47:45 +0100

matrix-synapse (0.21.1-1) jessie; urgency=medium

  * Imported upstream version 0.21.1

 -- Erik Johnston <erikj@matrix.org>  Thu, 15 Jun 2017 13:31:13 +0100

matrix-synapse (0.21.0-1) jessie; urgency=medium

  * Imported upstream version 0.21.0
  * Update patches

 -- Erik Johnston <erikj@matrix.org>  Thu, 18 May 2017 14:16:54 +0100

matrix-synapse (0.20.0-2) jessie; urgency=medium

  * Depend on python-jsonschema

 -- Erik Johnston <erikj@matrix.org>  Wed, 12 Apr 2017 10:41:46 +0100

matrix-synapse (0.20.0-1) jessie; urgency=medium

  * Imported upstream version 0.20.0

 -- Erik Johnston <erikj@matrix.org>  Tue, 11 Apr 2017 12:58:26 +0100

matrix-synapse (0.19.3-1) jessie; urgency=medium

  * Imported upstream version 0.19.3

 -- Erik Johnston <erikj@matrix.org>  Tue, 21 Mar 2017 13:45:41 +0000

matrix-synapse (0.19.2-1) jessie; urgency=medium

  [ Sunil Mohan Adapa ]
  * Bump standards version to 3.9.8
  * Add debian/copyright file
  * Don't ignore errors in debian/config
  * Reformat depenedencies in debian/control
  * Internationalize strings in template file
  * Update package description
  * Add lsb-base as dependency
  * Update questions for debconf style
  * Add man pages for all binaries

  [ Erik Johnston ]
  * Imported upstream version 0.19.2

 -- Erik Johnston <erikj@matrix.org>  Tue, 21 Feb 2017 13:55:00 +0000

matrix-synapse (0.19.1-1) jessie; urgency=medium

  * Imported upstream version 0.19.1

 -- Erik Johnston <erikj@matrix.org>  Thu, 09 Feb 2017 11:53:27 +0000

matrix-synapse (0.19.0-1) jessie; urgency=medium

  This build requires python-twisted 0.19.0, which may need to be installed
  from backports.

  [ Bryce Chidester ]
  * Add EnvironmentFile to the systemd service
  * Create matrix-synapse.default

  [ Erik Johnston ]
  * Imported upstream version 0.19.0

 -- Erik Johnston <erikj@matrix.org>  Sat, 04 Feb 2017 09:58:29 +0000

matrix-synapse (0.18.7-1) trusty; urgency=medium

  * Imported Upstream version 0.18.4

 -- Erik Johnston <erikj@matrix.org>  Mon, 09 Jan 2017 15:10:21 +0000

matrix-synapse (0.18.5-1) trusty; urgency=medium

  * Imported Upstream version 0.18.5

 -- Erik Johnston <erikj@matrix.org>  Fri, 16 Dec 2016 10:51:59 +0000

matrix-synapse (0.18.4-1) trusty; urgency=medium

  * Imported Upstream version 0.18.4

 -- Erik Johnston <erikj@matrix.org>  Tue, 22 Nov 2016 10:33:41 +0000

matrix-synapse (0.18.3-1) trusty; urgency=medium

  * Imported Upstream version 0.18.3
  * Remove upstreamed ldap3 patch

 -- Erik Johnston <erikj@matrix.org>  Tue, 08 Nov 2016 15:01:49 +0000

matrix-synapse (0.18.2-2) trusty; urgency=high

  * Patch ldap3 support to workaround differences in python-ldap3 0.9,
    bug allowed unauthorized logins if ldap3 0.9 was used.

 -- Erik Johnston <erikj@matrix.org>  Tue, 08 Nov 2016 13:48:09 +0000

matrix-synapse (0.18.2-1) trusty; urgency=medium

  * Imported Upstream version 0.18.2

 -- Erik Johnston <erikj@matrix.org>  Tue, 01 Nov 2016 13:30:45 +0000

matrix-synapse (0.18.1-1) trusty; urgency=medium

  * Imported Upstream version 0.18.1

 -- Erik Johnston <erikj@matrix.org>  Wed, 05 Oct 2016 14:52:53 +0100

matrix-synapse (0.18.0-1) trusty; urgency=medium

  * Imported Upstream version 0.18.0

 -- Erik Johnston <erikj@matrix.org>  Mon, 19 Sep 2016 17:38:48 +0100

matrix-synapse (0.17.3-1) trusty; urgency=medium

  * Imported Upstream version 0.17.3

 -- Erik Johnston <erikj@matrix.org>  Fri, 09 Sep 2016 11:18:18 +0100

matrix-synapse (0.17.2-1) trusty; urgency=medium

  * Imported Upstream version 0.17.2

 -- Erik Johnston <erikj@matrix.org>  Thu, 08 Sep 2016 15:37:14 +0100

matrix-synapse (0.17.1-1) trusty; urgency=medium

  * Imported Upstream version 0.17.1

 -- Erik Johnston <erikj@matrix.org>  Wed, 24 Aug 2016 15:11:29 +0100

matrix-synapse (0.17.0-1) trusty; urgency=medium

  * Imported Upstream version 0.17.0

 -- Erik Johnston <erikj@matrix.org>  Mon, 08 Aug 2016 13:56:15 +0100

matrix-synapse (0.16.1-r1-1) trusty; urgency=medium

  * Imported Upstream version 0.16.1-r1

 -- Erik Johnston <erikj@matrix.org>  Fri, 08 Jul 2016 16:47:35 +0100

matrix-synapse (0.16.1-2) trusty; urgency=critical

  * Apply security patch

 -- Erik Johnston <erikj@matrix.org>  Fri, 08 Jul 2016 11:05:27 +0100

matrix-synapse (0.16.1-1) trusty; urgency=medium

  * New upstream release

 -- Erik Johnston <erikj@matrix.org>  Tue, 21 Jun 2016 14:56:48 +0100

matrix-synapse (0.16.0-3) trusty; urgency=medium

  * Don't require strict nacl==0.3.0 requirement

 -- Erik Johnston <erikj@matrix.org>  Mon, 20 Jun 2016 13:24:22 +0100

matrix-synapse (0.16.0-2) trusty; urgency=medium

  * Also change the permissions of /etc/matrix-synapse
  * Add apt webclient instructions
  * Fix up patches
  * Update default homeserver.yaml
  * Add patch

 -- Erik Johnston <erikj@matrix.org>  Fri, 10 Jun 2016 14:06:20 +0100

matrix-synapse (0.16.0-1) trusty; urgency=medium

  [ David A Roberts ]
  * systemd

  [ Erik Johnston ]
  * Fixup postinst and matrix-synapse.service
  * Handle email optional deps
  * New upstream release

 -- Erik Johnston <erikj@matrix.org>  Thu, 09 Jun 2016 16:17:01 +0100

matrix-synapse (0.14.0-1) trusty; urgency=medium

  * Remove saml2 module requirements

 -- Erik Johnston <erikj@matrix.org>  Wed, 30 Mar 2016 14:31:17 +0100

matrix-synapse (0.13.3-1) trusty; urgency=medium

  * New upstream release

 -- Erik Johnston <erikj@matrix.org>  Thu, 11 Feb 2016 16:35:39 +0000

matrix-synapse (0.13.2-1) trusty; urgency=medium

  * New upstream release

 -- Erik Johnston <erikj@matrix.org>  Thu, 11 Feb 2016 11:01:16 +0000

matrix-synapse (0.13.0-1) trusty; urgency=medium

  * New upstream release

 -- Erik Johnston <erikj@matrix.org>  Wed, 10 Feb 2016 16:34:39 +0000

matrix-synapse (0.12.0-2) trusty; urgency=medium

  * Don't default `registerion_shared_secret` config option

 -- Erik Johnston <erikj@matrix.org>  Wed, 06 Jan 2016 16:34:02 +0000

matrix-synapse (0.12.0-1) stable; urgency=medium

  * Imported Upstream version 0.12.0

 -- Mark Haines <mark@matrix.org>  Mon, 04 Jan 2016 15:38:33 +0000

matrix-synapse (0.11.1-1) unstable; urgency=medium

  * Imported Upstream version 0.11.1

 -- Erik Johnston <erikj@matrix.org>  Fri, 20 Nov 2015 17:56:52 +0000

matrix-synapse (0.11.0-r2-1) stable; urgency=medium

  * Imported Upstream version 0.11.0-r2
  * Add gbp.conf

 -- Erik Johnston <erikj@matrix.org>  Thu, 19 Nov 2015 13:52:36 +0000

matrix-synapse (0.11.0-1) wheezy; urgency=medium

  * Fix dependencies.

 -- Erik Johnston <erikj@matrix.org>  Tue, 17 Nov 2015 16:28:06 +0000

matrix-synapse (0.11.0-0) wheezy; urgency=medium

  * New upstream release

 -- Erik Johnston <erikj@matrix.org>  Tue, 17 Nov 2015 16:03:01 +0000

matrix-synapse (0.10.0-2) wheezy; urgency=medium

  * Rebuild for wheezy.

 -- Erik Johnston <erikj@matrix.org>  Fri, 04 Sep 2015 14:21:03 +0100

matrix-synapse (0.10.0-1) trusty; urgency=medium

  * New upstream release

 -- Erik Johnston <erikj@matrix.org>  Thu, 03 Sep 2015 10:08:34 +0100

matrix-synapse (0.10.0~rc6-3) trusty; urgency=medium

  * Create log directory.

 -- Erik Johnston <erikj@matrix.org>  Wed, 02 Sep 2015 17:49:07 +0100

matrix-synapse (0.10.0~rc6-2) trusty; urgency=medium

  * Add patch to work around upstream bug in config directory handling.

 -- Erik Johnston <erikj@matrix.org>  Wed, 02 Sep 2015 17:42:42 +0100

matrix-synapse (0.10.0~rc6-1) trusty; urgency=medium

  * New upstream release

 -- Erik Johnston <erikj@matrix.org>  Wed, 02 Sep 2015 17:21:21 +0100

matrix-synapse (0.10.0~rc5-3) trusty; urgency=medium

  * Update init script to work.

 -- Erik Johnston <erikj@matrix.org>  Fri, 28 Aug 2015 10:51:56 +0100

matrix-synapse (0.10.0~rc5-2) trusty; urgency=medium

  * Fix where python files are installed.

 -- Erik Johnston <erikj@matrix.org>  Thu, 27 Aug 2015 11:55:39 +0100

matrix-synapse (0.10.0~rc5-1) trusty; urgency=medium

  * New upstream release

 -- Erik Johnston <erikj@matrix.org>  Thu, 27 Aug 2015 11:26:54 +0100

matrix-synapse (0.10.0~rc4-1) trusty; urgency=medium

  * New upstream version.

 -- Erik Johnston <erikj@matrix.org>  Thu, 27 Aug 2015 10:29:31 +0100

matrix-synapse (0.10.0~rc3-7) trusty; urgency=medium

  * Add debian/watch

 -- Erik Johnston <erikj@matrix.org>  Wed, 26 Aug 2015 17:57:08 +0100

matrix-synapse (0.10.0~rc3-6) trusty; urgency=medium

  * Deps.

 -- Erik Johnston <erikj@matrix.org>  Wed, 26 Aug 2015 17:07:13 +0100

matrix-synapse (0.10.0~rc3-5) trusty; urgency=medium

  * Deps.

 -- Erik Johnston <erikj@matrix.org>  Wed, 26 Aug 2015 16:18:02 +0100

matrix-synapse (0.10.0~rc3-4) trusty; urgency=medium

  * More deps.

 -- Erik Johnston <erikj@matrix.org>  Wed, 26 Aug 2015 14:09:27 +0100

matrix-synapse (0.10.0~rc3-3) trusty; urgency=medium

  * Update deps.

 -- Erik Johnston <erikj@matrix.org>  Wed, 26 Aug 2015 13:49:20 +0100

matrix-synapse (0.10.0~rc3-2) trusty; urgency=medium

  * Add more deps.

 -- Erik Johnston <erikj@matrix.org>  Wed, 26 Aug 2015 13:25:45 +0100

matrix-synapse (0.10.0~rc3-1) trusty; urgency=medium

  * New upstream release

 -- Erik Johnston <erikj@matrix.org>  Tue, 25 Aug 2015 17:52:33 +0100

matrix-synapse (0.9.3-1~trusty1) trusty; urgency=medium

  * Rebuild for trusty.

 -- Erik Johnston <erikj@matrix.org>  Thu, 20 Aug 2015 15:05:43 +0100

matrix-synapse (0.9.3-1) wheezy; urgency=medium

  * New upstream release
  * Create a user, "matrix-synapse", to run as
  * Log to /var/log/matrix-synapse/ directory
  * Override the way synapse looks for the angular SDK (syweb) so it finds the
    packaged one

 -- Paul "LeoNerd" Evans <paul@matrix.org>  Fri, 07 Aug 2015 15:32:12 +0100

matrix-synapse (0.9.2-2) wheezy; urgency=medium

  * Supply a default config file
  * Create directory in /var/lib
  * Use debconf to ask the user for the server name at installation time

 -- Paul "LeoNerd" Evans <paul@matrix.org>  Thu, 06 Aug 2015 15:28:00 +0100

matrix-synapse (0.9.2-1) wheezy; urgency=low

  * source package automatically created by stdeb 0.8.2

 -- Paul "LeoNerd" Evans <paul@matrix.org>  Fri, 12 Jun 2015 14:32:03 +0100<|MERGE_RESOLUTION|>--- conflicted
+++ resolved
@@ -1,12 +1,9 @@
-<<<<<<< HEAD
-=======
 matrix-synapse-py3 (1.12.2) stable; urgency=medium
 
   * New synapse release 1.12.2.
 
  -- Synapse Packaging team <packages@matrix.org>  Mon, 02 Apr 2020 19:02:17 +0000
 
->>>>>>> f7d6e849
 matrix-synapse-py3 (1.12.1) stable; urgency=medium
 
   * New synapse release 1.12.1.
