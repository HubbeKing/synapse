--- conflicted
+++ resolved
@@ -806,21 +806,13 @@
 
         self.assertTrue("presence" in channel.json_body)
 
-<<<<<<< HEAD
         # presence is turned off on hotfixes
 
         # presence_by_user = {
-        #     e["content"]["user_id"]: e for e in response["presence"]
+        #     e["content"]["user_id"]: e for e in channel.json_body["presence"]
         # }
         # self.assertTrue(self.user_id in presence_by_user)
         # self.assertEquals("m.presence", presence_by_user[self.user_id]["type"])
-=======
-        presence_by_user = {
-            e["content"]["user_id"]: e for e in channel.json_body["presence"]
-        }
-        self.assertTrue(self.user_id in presence_by_user)
-        self.assertEquals("m.presence", presence_by_user[self.user_id]["type"])
->>>>>>> 0aed3fc3
 
 
 class RoomMessageListTestCase(RoomBase):
