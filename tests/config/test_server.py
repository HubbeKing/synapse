--- conflicted
+++ resolved
@@ -14,11 +14,8 @@
 # See the License for the specific language governing permissions and
 # limitations under the License.
 
-<<<<<<< HEAD
-=======
 import yaml
 
->>>>>>> 1d349fb1
 from synapse.config.server import ServerConfig, is_threepid_reserved
 
 from tests import unittest
@@ -36,7 +33,104 @@
         self.assertFalse(is_threepid_reserved(config, user3))
         self.assertFalse(is_threepid_reserved(config, user1_msisdn))
 
-<<<<<<< HEAD
+     def test_unsecure_listener_no_listeners_open_private_ports_false(self):
+        conf = yaml.safe_load(
+            ServerConfig().generate_config_section(
+                "che.org", "/data_dir_path", False, None
+            )
+        )
+
+        expected_listeners = [
+            {
+                "port": 8008,
+                "tls": False,
+                "type": "http",
+                "x_forwarded": True,
+                "bind_addresses": ["::1", "127.0.0.1"],
+                "resources": [{"names": ["client", "federation"], "compress": False}],
+            }
+        ]
+
+        self.assertEqual(conf["listeners"], expected_listeners)
+
+    def test_unsecure_listener_no_listeners_open_private_ports_true(self):
+        conf = yaml.safe_load(
+            ServerConfig().generate_config_section(
+                "che.org", "/data_dir_path", True, None
+            )
+        )
+
+        expected_listeners = [
+            {
+                "port": 8008,
+                "tls": False,
+                "type": "http",
+                "x_forwarded": True,
+                "resources": [{"names": ["client", "federation"], "compress": False}],
+            }
+        ]
+
+        self.assertEqual(conf["listeners"], expected_listeners)
+
+    def test_listeners_set_correctly_open_private_ports_false(self):
+        listeners = [
+            {
+                "port": 8448,
+                "resources": [{"names": ["federation"]}],
+                "tls": True,
+                "type": "http",
+            },
+            {
+                "port": 443,
+                "resources": [{"names": ["client"]}],
+                "tls": False,
+                "type": "http",
+            },
+        ]
+
+        conf = yaml.safe_load(
+            ServerConfig().generate_config_section(
+                "this.one.listens", "/data_dir_path", True, listeners
+            )
+        )
+
+        self.assertEqual(conf["listeners"], listeners)
+
+    def test_listeners_set_correctly_open_private_ports_true(self):
+        listeners = [
+            {
+                "port": 8448,
+                "resources": [{"names": ["federation"]}],
+                "tls": True,
+                "type": "http",
+            },
+            {
+                "port": 443,
+                "resources": [{"names": ["client"]}],
+                "tls": False,
+                "type": "http",
+            },
+            {
+                "port": 1243,
+                "resources": [{"names": ["client"]}],
+                "tls": False,
+                "type": "http",
+                "bind_addresses": ["this_one_is_bound"],
+            },
+        ]
+
+        expected_listeners = listeners.copy()
+        expected_listeners[1]["bind_addresses"] = ["::1", "127.0.0.1"]
+
+        conf = yaml.safe_load(
+            ServerConfig().generate_config_section(
+                "this.one.listens", "/data_dir_path", True, listeners
+            )
+        )
+
+        self.assertEqual(conf["listeners"], expected_listeners)
+
+
 
 class FederationBackoffTestCase(unittest.TestCase):
     """
@@ -104,102 +198,4 @@
         t.read_config(config, config_dir_path="", data_dir_path="")
 
         fb = t.federation_backoff_settings
-        self.assertEqual(fb.timeout_amount, 30001)
-=======
-    def test_unsecure_listener_no_listeners_open_private_ports_false(self):
-        conf = yaml.safe_load(
-            ServerConfig().generate_config_section(
-                "che.org", "/data_dir_path", False, None
-            )
-        )
-
-        expected_listeners = [
-            {
-                "port": 8008,
-                "tls": False,
-                "type": "http",
-                "x_forwarded": True,
-                "bind_addresses": ["::1", "127.0.0.1"],
-                "resources": [{"names": ["client", "federation"], "compress": False}],
-            }
-        ]
-
-        self.assertEqual(conf["listeners"], expected_listeners)
-
-    def test_unsecure_listener_no_listeners_open_private_ports_true(self):
-        conf = yaml.safe_load(
-            ServerConfig().generate_config_section(
-                "che.org", "/data_dir_path", True, None
-            )
-        )
-
-        expected_listeners = [
-            {
-                "port": 8008,
-                "tls": False,
-                "type": "http",
-                "x_forwarded": True,
-                "resources": [{"names": ["client", "federation"], "compress": False}],
-            }
-        ]
-
-        self.assertEqual(conf["listeners"], expected_listeners)
-
-    def test_listeners_set_correctly_open_private_ports_false(self):
-        listeners = [
-            {
-                "port": 8448,
-                "resources": [{"names": ["federation"]}],
-                "tls": True,
-                "type": "http",
-            },
-            {
-                "port": 443,
-                "resources": [{"names": ["client"]}],
-                "tls": False,
-                "type": "http",
-            },
-        ]
-
-        conf = yaml.safe_load(
-            ServerConfig().generate_config_section(
-                "this.one.listens", "/data_dir_path", True, listeners
-            )
-        )
-
-        self.assertEqual(conf["listeners"], listeners)
-
-    def test_listeners_set_correctly_open_private_ports_true(self):
-        listeners = [
-            {
-                "port": 8448,
-                "resources": [{"names": ["federation"]}],
-                "tls": True,
-                "type": "http",
-            },
-            {
-                "port": 443,
-                "resources": [{"names": ["client"]}],
-                "tls": False,
-                "type": "http",
-            },
-            {
-                "port": 1243,
-                "resources": [{"names": ["client"]}],
-                "tls": False,
-                "type": "http",
-                "bind_addresses": ["this_one_is_bound"],
-            },
-        ]
-
-        expected_listeners = listeners.copy()
-        expected_listeners[1]["bind_addresses"] = ["::1", "127.0.0.1"]
-
-        conf = yaml.safe_load(
-            ServerConfig().generate_config_section(
-                "this.one.listens", "/data_dir_path", True, listeners
-            )
-        )
-
-        self.assertEqual(conf["listeners"], expected_listeners)
->>>>>>> 1d349fb1
+        self.assertEqual(fb.timeout_amount, 30001)